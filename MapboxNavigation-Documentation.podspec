Pod::Spec.new do |s|

  # ―――  Spec Metadata  ―――――――――――――――――――――――――――――――――――――――――――――――――――――――――― #

  s.name = "MapboxNavigation-Documentation"
  s.version = "0.19.1"
  s.summary = "Complete turn-by-turn navigation interface for iOS."

  s.description  = <<-DESC
  The Mapbox Navigation SDK for iOS is a drop-in interface for turn-by-turn navigation along a route, complete with a well-designed map and easy-to-understand spoken directions. Routes are powered by Mapbox Directions.
                   DESC

  s.homepage = "https://www.mapbox.com/ios-sdk/navigation/"
  s.documentation_url = "https://www.mapbox.com/mapbox-navigation-ios/navigation/"

  # ―――  Spec License  ――――――――――――――――――――――――――――――――――――――――――――――――――――――――――― #

  s.license = { :type => "ISC", :file => "LICENSE.md" }

  # ――― Author Metadata  ――――――――――――――――――――――――――――――――――――――――――――――――――――――――― #

  s.author = { "Mapbox" => "mobile@mapbox.com" }
  s.social_media_url = "https://twitter.com/mapbox"

  # ――― Platform Specifics ――――――――――――――――――――――――――――――――――――――――――――――――――――――― #

  s.ios.deployment_target = "9.0"

  # ――― Source Location ―――――――――――――――――――――――――――――――――――――――――――――――――――――――――― #

  s.source = { :git => "https://github.com/mapbox/mapbox-navigation-ios.git", :tag => "v#{s.version.to_s}" }

  # ――― Source Code ―――――――――――――――――――――――――――――――――――――――――――――――――――――――――――――― #

  s.source_files = ["MapboxNavigation/*", "MapboxCoreNavigation/*"]

  # ――― Resources ―――――――――――――――――――――――――――――――――――――――――――――――――――――――――――――――― #

  s.resources = ['MapboxNavigation/Resources/*/*', 'MapboxNavigation/Resources/*']

  # ――― Project Settings ――――――――――――――――――――――――――――――――――――――――――――――――――――――――― #

  s.requires_arc = true
  s.module_name = "MapboxNavigation"

  s.dependency "MapboxDirections.swift", "~> 0.22.0"
<<<<<<< HEAD
  s.dependency "Mapbox-iOS-SDK", "~> 4.2.0"
=======
  s.dependency "Mapbox-iOS-SDK", "~> 4.3"
>>>>>>> d99e0106
  s.dependency "MapboxMobileEvents", "~> 0.4"
  s.dependency "Solar", "~> 2.1"
  s.dependency "Turf", "~> 0.2"
  s.dependency "MapboxSpeech", "~> 0.0.1"

  # `swift_version` was introduced in CocoaPods 1.4.0. Without this check, if a user were to
  # directly specify this podspec while using <1.4.0, ruby would throw an unknown method error.
  if s.respond_to?(:swift_version)
    s.swift_version = "4.0"
  end

end<|MERGE_RESOLUTION|>--- conflicted
+++ resolved
@@ -44,11 +44,7 @@
   s.module_name = "MapboxNavigation"
 
   s.dependency "MapboxDirections.swift", "~> 0.22.0"
-<<<<<<< HEAD
-  s.dependency "Mapbox-iOS-SDK", "~> 4.2.0"
-=======
   s.dependency "Mapbox-iOS-SDK", "~> 4.3"
->>>>>>> d99e0106
   s.dependency "MapboxMobileEvents", "~> 0.4"
   s.dependency "Solar", "~> 2.1"
   s.dependency "Turf", "~> 0.2"
