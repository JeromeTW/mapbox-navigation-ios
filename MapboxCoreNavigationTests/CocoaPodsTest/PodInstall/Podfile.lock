--- conflicted
+++ resolved
@@ -34,14 +34,10 @@
 
 EXTERNAL SOURCES:
   MapboxCoreNavigation:
-<<<<<<< HEAD
     :path: ../../../
   MapboxMobileEvents:
     :branch: master
     :git: https://github.com/mapbox/mapbox-events-ios.git
-=======
-    :path: "../../../"
->>>>>>> f4272192
   MapboxNavigation:
     :path: "../../../"
 
