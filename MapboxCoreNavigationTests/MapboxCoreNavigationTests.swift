import XCTest
import MapboxDirections
import Turf
@testable import MapboxCoreNavigation

let waitForInterval: TimeInterval = 5
let directions = Directions(accessToken: "pk.feedCafeDeadBeefBadeBede")
<<<<<<< HEAD
let response = Fixture.JSONFromFileNamed(name: "routeWithInstructions")
=======
let route = Route(json: jsonRoute, waypoints: [waypoint1, waypoint2], options: NavigationRouteOptions(waypoints: [waypoint1, waypoint2]))
>>>>>>> 5d746e13

var route: Route = {
    let jsonRoute = (response["routes"] as! [AnyObject]).first as! [String : Any]
    let waypoint1 = Waypoint(coordinate: CLLocationCoordinate2D(latitude: 37.795042, longitude: -122.413165))
    let waypoint2 = Waypoint(coordinate: CLLocationCoordinate2D(latitude: 37.7727, longitude: -122.433378))
    let options = NavigationRouteOptions(waypoints: [waypoint1, waypoint2])
    options.shapeFormat = .polyline
    let route = Route(json: jsonRoute, waypoints: [waypoint1, waypoint2], options: options)
    route.accessToken = RouteControllerTests.Constants.accessToken
    return route
}()


class MapboxCoreNavigationTests: XCTestCase {
    
    func testDepart() {
        route.accessToken = "foo"
        let navigation = RouteController(along: route, directions: directions)
        let depart = CLLocation(coordinate: CLLocationCoordinate2D(latitude: 37.795042, longitude: -122.413165), altitude: 1, horizontalAccuracy: 1, verticalAccuracy: 1, course: 0, speed: 10, timestamp: Date())
        
        expectation(forNotification: .routeControllerDidPassSpokenInstructionPoint, object: navigation) { (notification) -> Bool in
            XCTAssertEqual(notification.userInfo?.count, 1)
            
            let routeProgress = notification.userInfo![RouteControllerNotificationUserInfoKey.routeProgressKey] as? RouteProgress
            
            return routeProgress != nil && routeProgress?.currentLegProgress.userHasArrivedAtWaypoint == false
        }
        
        navigation.resume()
        navigation.locationManager(navigation.locationManager, didUpdateLocations: [depart])
        
        waitForExpectations(timeout: waitForInterval) { (error) in
            XCTAssertNil(error)
        }
    }
    
    func testNewStep() {
        route.accessToken = "foo"
        let location = CLLocation(coordinate: CLLocationCoordinate2D(latitude: 37.78895, longitude: -122.42543), altitude: 1, horizontalAccuracy: 1, verticalAccuracy: 1, course: 171, speed: 10, timestamp: Date())
        let locationManager = ReplayLocationManager(locations: [location, location])
        let navigation = RouteController(along: route, directions: directions, locationManager: locationManager)
        
        expectation(forNotification: .routeControllerDidPassSpokenInstructionPoint, object: navigation) { (notification) -> Bool in
            XCTAssertEqual(notification.userInfo?.count, 1)
            
            let routeProgress = notification.userInfo![RouteControllerNotificationUserInfoKey.routeProgressKey] as? RouteProgress
            
            return routeProgress?.currentLegProgress.stepIndex == 2
        }
        
        navigation.resume()
        
        waitForExpectations(timeout: waitForInterval) { (error) in
            XCTAssertNil(error)
        }
    }
    
    func testJumpAheadToLastStep() {
        route.accessToken = "foo"
        let location = CLLocation(coordinate: CLLocationCoordinate2D(latitude: 37.77386, longitude: -122.43085), altitude: 1, horizontalAccuracy: 1, verticalAccuracy: 1, course: 171, speed: 10, timestamp: Date())
        
        let locationManager = ReplayLocationManager(locations: [location, location])
        let navigation = RouteController(along: route, directions: directions, locationManager: locationManager)
        
        expectation(forNotification: .routeControllerDidPassSpokenInstructionPoint, object: navigation) { (notification) -> Bool in
            XCTAssertEqual(notification.userInfo?.count, 1)
            
            let routeProgress = notification.userInfo![RouteControllerNotificationUserInfoKey.routeProgressKey] as? RouteProgress
            
            return routeProgress?.currentLegProgress.stepIndex == 6
        }
        
        navigation.resume()
        
        waitForExpectations(timeout: waitForInterval) { (error) in
            XCTAssertNil(error)
        }
    }
    
    func testShouldReroute() {
        route.accessToken = "foo"
        let firstLocation = CLLocation(coordinate: CLLocationCoordinate2D(latitude: 38, longitude: -123),
                                       altitude: 0, horizontalAccuracy: 0, verticalAccuracy: 0, course: 0, speed: 0,
                                       timestamp: Date())
        
        let secondLocation = CLLocation(coordinate: CLLocationCoordinate2D(latitude: 38, longitude: -124),
                                        altitude: 0, horizontalAccuracy: 0, verticalAccuracy: 0, course: 0, speed: 0,
                                        timestamp: Date(timeIntervalSinceNow: 1))
        
        let locationManager = ReplayLocationManager(locations: [firstLocation, secondLocation])
        let navigation = RouteController(along: route, directions: directions, locationManager: locationManager)
        
        expectation(forNotification: .routeControllerWillReroute, object: navigation) { (notification) -> Bool in
            XCTAssertEqual(notification.userInfo?.count, 1)
            
            let location = notification.userInfo![RouteControllerNotificationUserInfoKey.locationKey] as? CLLocation
            return location?.coordinate == secondLocation.coordinate
        }
        
        navigation.resume()
        
        waitForExpectations(timeout: waitForInterval) { (error) in
            XCTAssertNil(error)
        }
    }
    
    func testArrive() {
        route.accessToken = "foo"
        let locations: [CLLocation] = route.legs.first!.steps.first!.coordinates!.map { CLLocation(latitude: $0.latitude, longitude: $0.longitude) }
        let locationManager = ReplayLocationManager(locations: locations)
        locationManager.speedMultiplier = 20
        
        let navigation = RouteController(along: route, directions: directions, locationManager: locationManager)
        
        expectation(forNotification: .routeControllerProgressDidChange, object: navigation) { (notification) -> Bool in
            let routeProgress = notification.userInfo![RouteControllerNotificationUserInfoKey.routeProgressKey] as? RouteProgress
            return routeProgress != nil
        }
        
        navigation.resume()
        
        let timeout = locations.last!.timestamp.timeIntervalSince(locations.first!.timestamp) / locationManager.speedMultiplier
        waitForExpectations(timeout: timeout + 2) { (error) in
            XCTAssertNil(error)
        }
    }
    
    func testFailToReroute() {
        route.accessToken = "foo"
        let directionsClientSpy = DirectionsSpy(accessToken: "garbage", host: nil)
        let navigation = RouteController(along: route, directions: directionsClientSpy)
        
        expectation(forNotification: .routeControllerWillReroute, object: navigation) { (notification) -> Bool in
            return true
        }
        
        expectation(forNotification: .routeControllerDidFailToReroute, object: navigation) { (notification) -> Bool in
            return true
        }
        
        navigation.reroute(from: CLLocation(latitude: 0, longitude: 0))
        directionsClientSpy.fireLastCalculateCompletion(with: nil, routes: nil, error: NSError())
        
        waitForExpectations(timeout: 2) { (error) in
            XCTAssertNil(error)
        }
    }
}<|MERGE_RESOLUTION|>--- conflicted
+++ resolved
@@ -5,11 +5,7 @@
 
 let waitForInterval: TimeInterval = 5
 let directions = Directions(accessToken: "pk.feedCafeDeadBeefBadeBede")
-<<<<<<< HEAD
-let response = Fixture.JSONFromFileNamed(name: "routeWithInstructions")
-=======
 let route = Route(json: jsonRoute, waypoints: [waypoint1, waypoint2], options: NavigationRouteOptions(waypoints: [waypoint1, waypoint2]))
->>>>>>> 5d746e13
 
 var route: Route = {
     let jsonRoute = (response["routes"] as! [AnyObject]).first as! [String : Any]
