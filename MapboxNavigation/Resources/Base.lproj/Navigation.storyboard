<?xml version="1.0" encoding="UTF-8"?>
<document type="com.apple.InterfaceBuilder3.CocoaTouch.Storyboard.XIB" version="3.0" toolsVersion="13196" targetRuntime="iOS.CocoaTouch" propertyAccessControl="none" useAutolayout="YES" useTraitCollections="YES" colorMatched="YES" initialViewController="2bw-kK-8r6">
    <device id="retina4_7" orientation="portrait">
        <adaptation id="fullscreen"/>
    </device>
    <dependencies>
        <deployment identifier="iOS"/>
        <plugIn identifier="com.apple.InterfaceBuilder.IBCocoaTouchPlugin" version="13173"/>
        <capability name="Constraints to layout margins" minToolsVersion="6.0"/>
        <capability name="documents saved in the Xcode 8 format" minToolsVersion="8.0"/>
    </dependencies>
    <customFonts key="customFonts">
        <array key="HelveticaNeue.ttc">
            <string>HelveticaNeue</string>
        </array>
    </customFonts>
    <scenes>
        <!--Navigation View Controller-->
        <scene sceneID="Cs3-hm-Rck">
            <objects>
                <viewController storyboardIdentifier="NavigationViewController" modalTransitionStyle="crossDissolve" useStoryboardIdentifierAsRestorationIdentifier="YES" id="2bw-kK-8r6" customClass="MBNavigationViewController" sceneMemberID="viewController">
                    <layoutGuides>
                        <viewControllerLayoutGuide type="top" id="THp-y6-1qy"/>
                        <viewControllerLayoutGuide type="bottom" id="6js-v8-urs"/>
                    </layoutGuides>
                    <view key="view" contentMode="scaleToFill" id="p8Y-fK-F6C">
                        <rect key="frame" x="0.0" y="0.0" width="375" height="667"/>
                        <autoresizingMask key="autoresizingMask" widthSizable="YES" heightSizable="YES"/>
                        <subviews>
                            <containerView opaque="NO" contentMode="scaleToFill" translatesAutoresizingMaskIntoConstraints="NO" id="B8F-ce-HhC">
                                <rect key="frame" x="0.0" y="20" width="375" height="323.5"/>
                                <connections>
                                    <segue destination="3z2-H5-unA" kind="embed" identifier="MapViewControllerSegueIdentifier" id="xe9-So-jlT"/>
                                </connections>
                            </containerView>
                            <containerView opaque="NO" contentMode="scaleToFill" translatesAutoresizingMaskIntoConstraints="NO" id="XRq-fK-Z45">
                                <rect key="frame" x="0.0" y="343.5" width="375" height="323.5"/>
                                <connections>
                                    <segue destination="kIa-c9-1zL" kind="embed" identifier="TableViewControllerSegueIdentifier" id="GhH-LH-REi"/>
                                </connections>
                            </containerView>
                        </subviews>
                        <color key="backgroundColor" white="1" alpha="1" colorSpace="calibratedWhite"/>
                        <constraints>
                            <constraint firstAttribute="trailing" secondItem="B8F-ce-HhC" secondAttribute="trailing" id="1I3-wZ-P3A"/>
                            <constraint firstItem="6js-v8-urs" firstAttribute="top" secondItem="XRq-fK-Z45" secondAttribute="bottom" id="1sS-ov-QfF"/>
                            <constraint firstAttribute="trailing" secondItem="XRq-fK-Z45" secondAttribute="trailing" id="4o1-pQ-mlS"/>
                            <constraint firstItem="B8F-ce-HhC" firstAttribute="leading" secondItem="p8Y-fK-F6C" secondAttribute="leading" id="5VD-kA-GJ7"/>
                            <constraint firstItem="B8F-ce-HhC" firstAttribute="height" secondItem="XRq-fK-Z45" secondAttribute="height" id="CxQ-dO-pwW"/>
                            <constraint firstItem="XRq-fK-Z45" firstAttribute="top" secondItem="B8F-ce-HhC" secondAttribute="bottom" id="WK7-IC-dNV"/>
                            <constraint firstItem="B8F-ce-HhC" firstAttribute="top" secondItem="THp-y6-1qy" secondAttribute="bottom" id="kpz-ob-zyg"/>
                            <constraint firstItem="XRq-fK-Z45" firstAttribute="leading" secondItem="p8Y-fK-F6C" secondAttribute="leading" id="lva-Nu-RGk"/>
                        </constraints>
                    </view>
                    <connections>
                        <outlet property="drawerContentContainerView" destination="XRq-fK-Z45" id="mD8-aq-Lgt"/>
                        <outlet property="primaryContentContainerView" destination="B8F-ce-HhC" id="vWw-vR-pEo"/>
                    </connections>
                </viewController>
                <placeholder placeholderIdentifier="IBFirstResponder" id="f9e-om-j7A" userLabel="First Responder" sceneMemberID="firstResponder"/>
            </objects>
            <point key="canvasLocation" x="3214" y="126"/>
        </scene>
        <!--Route Map View Controller-->
        <scene sceneID="UYQ-T8-Kjj">
            <objects>
                <viewController storyboardIdentifier="RouteMapViewController" extendedLayoutIncludesOpaqueBars="YES" useStoryboardIdentifierAsRestorationIdentifier="YES" id="3z2-H5-unA" customClass="RouteMapViewController" customModule="MapboxNavigation" customModuleProvider="target" sceneMemberID="viewController">
                    <layoutGuides>
                        <viewControllerLayoutGuide type="top" id="ZZK-63-0V1"/>
                        <viewControllerLayoutGuide type="bottom" id="fVn-1d-beh"/>
                    </layoutGuides>
                    <view key="view" contentMode="scaleToFill" id="Gvo-VD-DXF">
                        <rect key="frame" x="0.0" y="0.0" width="375" height="323.5"/>
                        <autoresizingMask key="autoresizingMask" widthSizable="YES" heightSizable="YES"/>
                        <subviews>
                            <view contentMode="scaleToFill" restorationIdentifier="mapView" translatesAutoresizingMaskIntoConstraints="NO" id="nNr-30-cGD" customClass="MBNavigationMapView">
                                <rect key="frame" x="0.0" y="0.0" width="375" height="324"/>
                                <color key="backgroundColor" red="0.90196078430000004" green="0.89019607840000003" blue="0.87450980389999999" alpha="1" colorSpace="custom" customColorSpace="sRGB"/>
                                <userDefinedRuntimeAttributes>
                                    <userDefinedRuntimeAttribute type="boolean" keyPath="showsUserLocation" value="YES"/>
                                    <userDefinedRuntimeAttribute type="string" keyPath="styleURL__" value="mapbox://styles/mapbox/navigation-guidance-day-v2"/>
                                </userDefinedRuntimeAttributes>
                            </view>
                            <view hidden="YES" contentMode="scaleToFill" translatesAutoresizingMaskIntoConstraints="NO" id="drb-do-FoT" userLabel="Way Name View" customClass="MBWayNameView">
                                <rect key="frame" x="134" y="204.5" width="106.5" height="29"/>
                                <subviews>
                                    <label opaque="NO" userInteractionEnabled="NO" contentMode="left" horizontalHuggingPriority="251" verticalHuggingPriority="251" text="Street Label" textAlignment="center" lineBreakMode="tailTruncation" baselineAdjustment="alignBaselines" adjustsFontSizeToFit="NO" translatesAutoresizingMaskIntoConstraints="NO" id="bcm-ca-nGv" customClass="MBWayNameLabel">
                                        <rect key="frame" x="14" y="6" width="78.5" height="17"/>
                                        <fontDescription key="fontDescription" type="system" pointSize="14"/>
                                        <nil key="textColor"/>
                                        <nil key="highlightedColor"/>
                                        <attributedString key="userComments">
                                            <fragment content="DO NOT TRANSLATE">
                                                <attributes>
                                                    <font key="NSFont" metaFont="smallSystem"/>
                                                    <paragraphStyle key="NSParagraphStyle" alignment="natural" lineBreakMode="wordWrapping" baseWritingDirection="natural" tighteningFactorForTruncation="0.0"/>
                                                </attributes>
                                            </fragment>
                                        </attributedString>
                                    </label>
                                </subviews>
                                <color key="backgroundColor" white="1" alpha="1" colorSpace="calibratedWhite"/>
                                <constraints>
                                    <constraint firstAttribute="trailing" secondItem="bcm-ca-nGv" secondAttribute="trailing" constant="14" id="16w-UW-7Y7"/>
                                    <constraint firstAttribute="bottom" secondItem="bcm-ca-nGv" secondAttribute="bottom" constant="6" id="Hs4-ZE-bmP"/>
                                    <constraint firstItem="bcm-ca-nGv" firstAttribute="top" secondItem="drb-do-FoT" secondAttribute="top" constant="6" id="N8i-oQ-85J"/>
                                    <constraint firstItem="bcm-ca-nGv" firstAttribute="leading" secondItem="drb-do-FoT" secondAttribute="leading" constant="14" id="gei-Oh-7XJ"/>
                                </constraints>
                            </view>
                            <stackView opaque="NO" contentMode="scaleToFill" axis="vertical" translatesAutoresizingMaskIntoConstraints="NO" id="Eeb-3z-AWG">
                                <rect key="frame" x="0.0" y="114.5" width="375" height="70"/>
                                <subviews>
                                    <view contentMode="scaleToFill" translatesAutoresizingMaskIntoConstraints="NO" id="NE9-ru-uJw" userLabel="Lanes Container View" customClass="LanesContainerView" customModule="MapboxNavigation" customModuleProvider="target">
                                        <rect key="frame" x="0.0" y="0.0" width="375" height="40"/>
                                        <subviews>
                                            <view contentMode="scaleToFill" translatesAutoresizingMaskIntoConstraints="NO" id="YOs-u9-Vze" customClass="MBSeparatorView">
                                                <rect key="frame" x="0.0" y="40" width="375" height="2"/>
                                                <color key="backgroundColor" white="1" alpha="1" colorSpace="custom" customColorSpace="genericGamma22GrayColorSpace"/>
                                                <constraints>
                                                    <constraint firstAttribute="height" constant="2" id="Mkc-cj-A6R"/>
                                                </constraints>
                                            </view>
                                        </subviews>
                                        <color key="backgroundColor" red="0.9700858161" green="0.9700858161" blue="0.9700858161" alpha="1" colorSpace="custom" customColorSpace="displayP3"/>
                                        <constraints>
                                            <constraint firstAttribute="bottom" secondItem="YOs-u9-Vze" secondAttribute="bottom" constant="-2" id="0Xh-Gu-bSp"/>
                                            <constraint firstItem="YOs-u9-Vze" firstAttribute="leading" secondItem="NE9-ru-uJw" secondAttribute="leading" id="3gB-jE-wVp"/>
                                            <constraint firstAttribute="trailing" secondItem="YOs-u9-Vze" secondAttribute="trailing" id="4O1-Y5-NIJ"/>
                                            <constraint firstAttribute="height" priority="999" constant="40" id="vE6-3z-p4c"/>
                                        </constraints>
                                        <edgeInsets key="layoutMargins" top="16" left="16" bottom="16" right="16"/>
                                    </view>
                                    <view contentMode="scaleToFill" translatesAutoresizingMaskIntoConstraints="NO" id="Jym-DH-tdD" customClass="MBStatusView">
                                        <rect key="frame" x="0.0" y="40" width="375" height="30"/>
                                        <subviews>
                                            <label opaque="NO" userInteractionEnabled="NO" contentMode="left" horizontalHuggingPriority="251" verticalHuggingPriority="251" text="Rerouting…" textAlignment="natural" lineBreakMode="tailTruncation" baselineAdjustment="alignBaselines" adjustsFontSizeToFit="NO" translatesAutoresizingMaskIntoConstraints="NO" id="UpZ-gr-OKM">
                                                <rect key="frame" x="141.5" y="5" width="92.5" height="20.5"/>
                                                <fontDescription key="fontDescription" type="system" weight="semibold" pointSize="17"/>
                                                <color key="textColor" red="0.94117647058823528" green="0.94117647058823528" blue="0.94117647058823528" alpha="1" colorSpace="calibratedRGB"/>
                                                <nil key="highlightedColor"/>
                                            </label>
                                            <activityIndicatorView opaque="NO" contentMode="scaleToFill" horizontalHuggingPriority="750" verticalHuggingPriority="750" hidesWhenStopped="YES" animating="YES" style="white" translatesAutoresizingMaskIntoConstraints="NO" id="jgC-8q-YUu">
                                                <rect key="frame" x="345" y="5" width="20" height="20"/>
                                            </activityIndicatorView>
                                        </subviews>
                                        <color key="backgroundColor" red="0.0" green="0.0" blue="0.0" alpha="0.67473591549295775" colorSpace="calibratedRGB"/>
                                        <constraints>
                                            <constraint firstItem="jgC-8q-YUu" firstAttribute="centerY" secondItem="Jym-DH-tdD" secondAttribute="centerY" id="Ghp-Pc-H3U"/>
                                            <constraint firstAttribute="trailing" secondItem="jgC-8q-YUu" secondAttribute="trailing" constant="10" id="JTW-3W-9TJ"/>
                                            <constraint firstItem="UpZ-gr-OKM" firstAttribute="centerX" secondItem="Jym-DH-tdD" secondAttribute="centerX" id="gSp-Qg-FgY"/>
                                            <constraint firstAttribute="height" priority="999" constant="30" id="lnn-re-skW"/>
                                            <constraint firstItem="UpZ-gr-OKM" firstAttribute="centerY" secondItem="Jym-DH-tdD" secondAttribute="centerY" id="uEG-1L-ErF"/>
                                        </constraints>
                                        <connections>
                                            <outlet property="activityIndicatorView" destination="jgC-8q-YUu" id="mGB-sM-IEl"/>
                                            <outlet property="textLabel" destination="UpZ-gr-OKM" id="aOh-bx-0nv"/>
                                        </connections>
                                    </view>
                                </subviews>
                                <constraints>
                                    <constraint firstItem="NE9-ru-uJw" firstAttribute="leading" secondItem="Eeb-3z-AWG" secondAttribute="leading" id="KYj-hp-PPs"/>
                                    <constraint firstItem="NE9-ru-uJw" firstAttribute="top" secondItem="Eeb-3z-AWG" secondAttribute="top" id="Whw-yv-z8o"/>
                                    <constraint firstAttribute="trailing" secondItem="NE9-ru-uJw" secondAttribute="trailing" id="sW3-fN-Taw"/>
                                </constraints>
                            </stackView>
                            <view contentMode="scaleToFill" translatesAutoresizingMaskIntoConstraints="NO" id="76S-HP-bfy" userLabel="Background View" customClass="MBManeuverView">
                                <rect key="frame" x="0.0" y="0.0" width="375" height="114.5"/>
                                <color key="backgroundColor" white="1" alpha="1" colorSpace="custom" customColorSpace="genericGamma22GrayColorSpace"/>
                            </view>
                            <containerView opaque="NO" contentMode="scaleToFill" translatesAutoresizingMaskIntoConstraints="NO" id="p9E-v0-Rt6" userLabel="Maneuver Container View" customClass="MBManeuverContainerView">
                                <rect key="frame" x="0.0" y="-0.5" width="375" height="115"/>
                                <constraints>
                                    <constraint firstAttribute="height" constant="115" id="z8N-zg-uyY"/>
                                </constraints>
                                <connections>
                                    <outlet property="heightConstraint" destination="z8N-zg-uyY" id="eD8-5z-3bc"/>
                                    <segue destination="fR7-CF-mSs" kind="embed" identifier="RoutePageViewController" id="qxW-Lo-FU3"/>
                                </connections>
                            </containerView>
                            <view contentMode="scaleToFill" translatesAutoresizingMaskIntoConstraints="NO" id="SKK-r5-nj0" customClass="MBResumeButton">
                                <rect key="frame" x="10" y="187.5" width="100" height="44"/>
                                <color key="backgroundColor" white="1" alpha="1" colorSpace="custom" customColorSpace="genericGamma22GrayColorSpace"/>
                                <constraints>
                                    <constraint firstAttribute="height" constant="44" placeholder="YES" id="Bdu-r9-50x"/>
                                    <constraint firstAttribute="width" constant="100" placeholder="YES" id="Lss-uA-cWE"/>
                                </constraints>
                                <connections>
                                    <action selector="recenter:" destination="3z2-H5-unA" eventType="touchUpInside" id="nKF-cz-PBl"/>
                                </connections>
                            </view>
                            <stackView opaque="NO" contentMode="scaleToFill" axis="vertical" distribution="equalSpacing" alignment="center" spacing="8" translatesAutoresizingMaskIntoConstraints="NO" id="8P3-NB-IRq" userLabel="Floating Button Stack">
                                <rect key="frame" x="10" y="195" width="50" height="166"/>
                                <subviews>
                                    <button opaque="NO" contentMode="scaleToFill" contentHorizontalAlignment="center" contentVerticalAlignment="center" lineBreakMode="middleTruncation" translatesAutoresizingMaskIntoConstraints="NO" id="Dry-gO-T7u" customClass="MBFloatingButton">
                                        <rect key="frame" x="0.0" y="0.0" width="50" height="50"/>
                                        <color key="backgroundColor" red="1" green="1" blue="1" alpha="1" colorSpace="calibratedRGB"/>
                                        <constraints>
                                            <constraint firstAttribute="width" constant="50" id="Boe-Xa-uFI"/>
                                            <constraint firstAttribute="height" priority="999" constant="50" id="ybt-ny-GPN"/>
                                        </constraints>
                                        <state key="normal" image="overview"/>
                                        <connections>
                                            <action selector="toggleOverview:" destination="3z2-H5-unA" eventType="touchUpInside" id="2Bc-fq-C2C"/>
                                        </connections>
                                    </button>
                                    <button opaque="NO" contentMode="scaleToFill" contentHorizontalAlignment="center" contentVerticalAlignment="center" lineBreakMode="middleTruncation" translatesAutoresizingMaskIntoConstraints="NO" id="Y2a-qB-86S" customClass="MBFloatingButton">
                                        <rect key="frame" x="0.0" y="58" width="50" height="50"/>
                                        <color key="backgroundColor" red="1" green="1" blue="1" alpha="1" colorSpace="custom" customColorSpace="sRGB"/>
                                        <constraints>
                                            <constraint firstAttribute="height" priority="999" constant="50" id="DRa-a5-D9t"/>
                                            <constraint firstAttribute="width" constant="50" id="Ejg-Q8-jZn"/>
                                        </constraints>
                                        <state key="normal" image="volume_up"/>
                                        <state key="selected" image="volume_off"/>
                                        <connections>
                                            <action selector="toggleMute:" destination="3z2-H5-unA" eventType="touchUpInside" id="2ZH-pI-vhy"/>
                                        </connections>
                                    </button>
                                    <button hidden="YES" opaque="NO" contentMode="scaleToFill" contentHorizontalAlignment="center" contentVerticalAlignment="center" lineBreakMode="middleTruncation" translatesAutoresizingMaskIntoConstraints="NO" id="EeE-dV-610" customClass="MBFloatingButton">
                                        <rect key="frame" x="0.0" y="112" width="50" height="0.0"/>
                                        <color key="backgroundColor" red="1" green="1" blue="1" alpha="1" colorSpace="custom" customColorSpace="sRGB"/>
                                        <constraints>
                                            <constraint firstAttribute="height" priority="999" constant="50" id="o37-gV-IxI"/>
                                            <constraint firstAttribute="width" constant="50" id="vXa-Tt-AZm"/>
                                        </constraints>
                                        <inset key="imageEdgeInsets" minX="3" minY="2" maxX="0.0" maxY="0.0"/>
                                        <state key="normal" image="feedback"/>
                                        <connections>
                                            <action selector="report:" destination="3z2-H5-unA" eventType="touchUpInside" id="2mO-AS-TQL"/>
                                        </connections>
                                    </button>
                                    <button opaque="NO" contentMode="scaleToFill" contentHorizontalAlignment="center" contentVerticalAlignment="center" lineBreakMode="middleTruncation" translatesAutoresizingMaskIntoConstraints="NO" id="7av-mF-znt" userLabel="Star Button" customClass="MBFloatingButton">
                                        <rect key="frame" x="0.0" y="116" width="50" height="50"/>
                                        <constraints>
                                            <constraint firstAttribute="height" priority="999" constant="50" id="77r-Yl-a2T"/>
                                            <constraint firstAttribute="width" constant="50" id="EEA-l3-Lu7"/>
                                        </constraints>
                                        <state key="normal" image="star"/>
                                        <connections>
                                            <action selector="onStarSelected:" destination="3z2-H5-unA" eventType="touchUpInside" id="7RN-Q3-56C"/>
                                        </connections>
                                    </button>
                                </subviews>
                            </stackView>
                            <view contentMode="scaleToFill" translatesAutoresizingMaskIntoConstraints="NO" id="C23-DT-v2t" customClass="MBSeparatorView">
                                <rect key="frame" x="0.0" y="115" width="375" height="2"/>
                                <color key="backgroundColor" white="1" alpha="1" colorSpace="custom" customColorSpace="genericGamma22GrayColorSpace"/>
                                <constraints>
                                    <constraint firstAttribute="height" constant="2" id="Qlo-Iw-KAF"/>
                                </constraints>
                            </view>
                        </subviews>
                        <color key="backgroundColor" white="1" alpha="1" colorSpace="calibratedWhite"/>
                        <constraints>
                            <constraint firstItem="nNr-30-cGD" firstAttribute="top" secondItem="Gvo-VD-DXF" secondAttribute="top" id="0tN-KV-QpL"/>
                            <constraint firstItem="nNr-30-cGD" firstAttribute="leading" secondItem="Gvo-VD-DXF" secondAttribute="leading" id="4Si-h7-lL5"/>
                            <constraint firstItem="drb-do-FoT" firstAttribute="leading" relation="greaterThanOrEqual" secondItem="Gvo-VD-DXF" secondAttribute="leading" constant="20" id="4oP-yz-9W5"/>
                            <constraint firstItem="Eeb-3z-AWG" firstAttribute="top" secondItem="p9E-v0-Rt6" secondAttribute="bottom" id="81D-S0-3wU"/>
                            <constraint firstItem="p9E-v0-Rt6" firstAttribute="leading" secondItem="Gvo-VD-DXF" secondAttribute="leading" id="DvR-Su-3GN"/>
                            <constraint firstItem="C23-DT-v2t" firstAttribute="trailing" secondItem="p9E-v0-Rt6" secondAttribute="trailing" id="HsP-If-DXW"/>
                            <constraint firstItem="p9E-v0-Rt6" firstAttribute="top" secondItem="Gvo-VD-DXF" secondAttribute="top" id="K6m-Le-IeP"/>
                            <constraint firstItem="fVn-1d-beh" firstAttribute="top" secondItem="SKK-r5-nj0" secondAttribute="bottom" constant="92" id="KT2-TO-Mr4"/>
                            <constraint firstItem="8P3-NB-IRq" firstAttribute="top" secondItem="Eeb-3z-AWG" secondAttribute="bottom" constant="10" id="NZN-Hw-HBT"/>
                            <constraint firstItem="drb-do-FoT" firstAttribute="centerX" secondItem="Gvo-VD-DXF" secondAttribute="centerX" id="O0m-0k-ilC"/>
                            <constraint firstItem="fVn-1d-beh" firstAttribute="top" secondItem="drb-do-FoT" secondAttribute="bottom" constant="90" id="OD1-Zy-Gvh"/>
                            <constraint firstAttribute="trailing" secondItem="p9E-v0-Rt6" secondAttribute="trailing" id="UtJ-Ea-CLv"/>
                            <constraint firstAttribute="trailing" secondItem="Eeb-3z-AWG" secondAttribute="trailing" id="UuF-xy-kx3"/>
                            <constraint firstAttribute="bottom" secondItem="nNr-30-cGD" secondAttribute="bottom" id="Wir-eN-QUd"/>
                            <constraint firstAttribute="trailing" relation="greaterThanOrEqual" secondItem="drb-do-FoT" secondAttribute="trailing" constant="20" id="Y9d-Eh-5kY"/>
                            <constraint firstItem="76S-HP-bfy" firstAttribute="trailing" secondItem="p9E-v0-Rt6" secondAttribute="trailing" id="azG-Bi-6NR"/>
                            <constraint firstItem="76S-HP-bfy" firstAttribute="bottom" secondItem="p9E-v0-Rt6" secondAttribute="bottom" id="djD-Ab-lfr"/>
                            <constraint firstAttribute="trailing" secondItem="nNr-30-cGD" secondAttribute="trailing" id="gPI-GC-2rk"/>
                            <constraint firstItem="Eeb-3z-AWG" firstAttribute="leading" secondItem="Gvo-VD-DXF" secondAttribute="leading" id="gfU-Wb-qye"/>
                            <constraint firstItem="C23-DT-v2t" firstAttribute="leading" secondItem="p9E-v0-Rt6" secondAttribute="leading" id="ijr-CB-GLx"/>
                            <constraint firstItem="8P3-NB-IRq" firstAttribute="leading" secondItem="Gvo-VD-DXF" secondAttribute="leading" constant="10" id="kcQ-AN-lKG"/>
                            <constraint firstItem="SKK-r5-nj0" firstAttribute="leading" secondItem="Gvo-VD-DXF" secondAttribute="leading" constant="10" id="pN3-Uj-cPZ"/>
                            <constraint firstItem="76S-HP-bfy" firstAttribute="leading" secondItem="p9E-v0-Rt6" secondAttribute="leading" id="pfx-SS-Xux"/>
                            <constraint firstItem="76S-HP-bfy" firstAttribute="top" secondItem="p9E-v0-Rt6" secondAttribute="top" id="uLe-Ov-1yA"/>
                            <constraint firstItem="C23-DT-v2t" firstAttribute="top" secondItem="p9E-v0-Rt6" secondAttribute="bottom" constant="0.5" id="xsN-Bb-wmd"/>
                        </constraints>
                    </view>
                    <connections>
                        <outlet property="laneViewsContainerView" destination="NE9-ru-uJw" id="Iy6-hg-9rK"/>
                        <outlet property="maneuverContainerView" destination="p9E-v0-Rt6" id="L5B-6a-0Aj"/>
                        <outlet property="mapView" destination="nNr-30-cGD" id="Znv-B1-wdj"/>
                        <outlet property="muteButton" destination="Y2a-qB-86S" id="YK6-ak-WNw"/>
                        <outlet property="overviewButton" destination="Dry-gO-T7u" id="8s7-hO-rHP"/>
                        <outlet property="recenterButton" destination="SKK-r5-nj0" id="HRr-Uz-7Hk"/>
                        <outlet property="reportButton" destination="EeE-dV-610" id="C8S-JP-WAr"/>
                        <outlet property="statusView" destination="Jym-DH-tdD" id="9Hw-jY-J4n"/>
                        <outlet property="wayNameLabel" destination="bcm-ca-nGv" id="8Sy-Pk-fQZ"/>
                        <outlet property="wayNameView" destination="drb-do-FoT" id="oby-w9-mC3"/>
                    </connections>
                </viewController>
                <placeholder placeholderIdentifier="IBFirstResponder" id="VoA-f6-EWh" userLabel="First Responder" sceneMemberID="firstResponder"/>
            </objects>
            <point key="canvasLocation" x="4005.5999999999999" y="-112.44377811094454"/>
        </scene>
        <!--Route Page View Controller-->
        <scene sceneID="MEC-Rr-Kca">
            <objects>
                <pageViewController autoresizesArchivedViewToFullSize="NO" transitionStyle="scroll" navigationOrientation="horizontal" spineLocation="none" id="fR7-CF-mSs" customClass="RoutePageViewController" customModule="MapboxNavigation" customModuleProvider="target" sceneMemberID="viewController">
                    <freeformSimulatedSizeMetrics key="simulatedDestinationMetrics"/>
                    <size key="freeformSize" width="343" height="96"/>
                </pageViewController>
                <placeholder placeholderIdentifier="IBFirstResponder" id="8NQ-lY-6C3" userLabel="First Responder" sceneMemberID="firstResponder"/>
            </objects>
            <point key="canvasLocation" x="4770" y="-404"/>
        </scene>
        <!--Route Maneuver View Controller-->
        <scene sceneID="Ew6-Fn-9Vm">
            <objects>
                <viewController storyboardIdentifier="RouteManeuverViewController" useStoryboardIdentifierAsRestorationIdentifier="YES" id="Cuq-Dg-ZIW" customClass="RouteManeuverViewController" customModule="MapboxNavigation" customModuleProvider="target" sceneMemberID="viewController">
                    <layoutGuides>
                        <viewControllerLayoutGuide type="top" id="SNT-La-SlU"/>
                        <viewControllerLayoutGuide type="bottom" id="aWU-Rn-uss"/>
                    </layoutGuides>
                    <view key="view" contentMode="scaleToFill" id="pTy-lh-WI1">
                        <rect key="frame" x="0.0" y="0.0" width="343" height="185"/>
                        <autoresizingMask key="autoresizingMask" widthSizable="YES" heightSizable="YES"/>
                        <subviews>
                            <view contentMode="scaleToFill" translatesAutoresizingMaskIntoConstraints="NO" id="h67-zB-BKz" userLabel="instructionView" customClass="MBManeuverView">
                                <rect key="frame" x="0.0" y="0.0" width="343" height="115"/>
                                <subviews>
                                    <view contentMode="center" translatesAutoresizingMaskIntoConstraints="NO" id="dvV-hd-Sbg" customClass="MBTurnArrowView">
                                        <rect key="frame" x="8" y="40" width="50" height="50"/>
                                        <color key="backgroundColor" cocoaTouchSystemColor="darkTextColor"/>
                                        <constraints>
                                            <constraint firstAttribute="width" constant="50" id="Eo0-KT-TR5"/>
                                            <constraint firstAttribute="height" constant="50" id="Uvq-8G-qiG"/>
                                        </constraints>
                                        <userDefinedRuntimeAttributes>
                                            <userDefinedRuntimeAttribute type="number" keyPath="scale">
                                                <real key="value" value="1.1000000000000001"/>
                                            </userDefinedRuntimeAttribute>
                                        </userDefinedRuntimeAttributes>
                                    </view>
                                    <stackView opaque="NO" contentMode="scaleToFill" alignment="center" spacing="8" translatesAutoresizingMaskIntoConstraints="NO" id="dhM-Ng-gx5">
                                        <rect key="frame" x="66" y="30" width="273" height="70"/>
                                        <subviews>
                                            <stackView opaque="NO" contentMode="scaleToFill" axis="vertical" distribution="fillProportionally" translatesAutoresizingMaskIntoConstraints="NO" id="c3B-6D-Ukh">
                                                <rect key="frame" x="0.0" y="0.0" width="233" height="70"/>
                                                <subviews>
                                                    <label opaque="NO" userInteractionEnabled="NO" contentMode="left" text="1 km" textAlignment="natural" lineBreakMode="wordWrap" minimumScaleFactor="0.40000000000000002" translatesAutoresizingMaskIntoConstraints="NO" id="u1L-N9-mMS" customClass="MBDistanceLabel">
                                                        <rect key="frame" x="0.0" y="0.0" width="233" height="27"/>
                                                        <fontDescription key="fontDescription" type="system" weight="medium" pointSize="26"/>
                                                        <nil key="textColor"/>
                                                        <nil key="highlightedColor"/>
                                                        <attributedString key="userComments">
                                                            <fragment content="DO NOT TRANSLATE">
                                                                <attributes>
                                                                    <font key="NSFont" size="11" name="HelveticaNeue"/>
                                                                    <paragraphStyle key="NSParagraphStyle" alignment="left" lineBreakMode="wordWrapping" baseWritingDirection="natural" tighteningFactorForTruncation="0.0" allowsDefaultTighteningForTruncation="NO"/>
                                                                </attributes>
                                                            </fragment>
                                                        </attributedString>
                                                    </label>
                                                    <view contentMode="scaleToFill" translatesAutoresizingMaskIntoConstraints="NO" id="YWf-jk-QP6">
                                                        <rect key="frame" x="0.0" y="27" width="233" height="43"/>
                                                        <subviews>
                                                            <label opaque="NO" userInteractionEnabled="NO" contentMode="left" text="Enter the roundabout and take the 4th exit onto New Hampshire Avenue Northwest" textAlignment="natural" lineBreakMode="tailTruncation" numberOfLines="2" minimumScaleFactor="0.5" adjustsLetterSpacingToFitWidth="YES" translatesAutoresizingMaskIntoConstraints="NO" id="BR8-8N-Rhk" customClass="MBDestinationLabel">
                                                                <rect key="frame" x="0.0" y="0.0" width="233" height="43"/>
                                                                <fontDescription key="fontDescription" type="system" weight="medium" pointSize="35"/>
                                                                <color key="textColor" red="0.1764705882" green="0.1764705882" blue="0.1764705882" alpha="1" colorSpace="calibratedRGB"/>
                                                                <nil key="highlightedColor"/>
                                                                <attributedString key="userComments">
                                                                    <fragment content="DO NOT TRANSLATE">
                                                                        <attributes>
                                                                            <font key="NSFont" size="11" name="HelveticaNeue"/>
                                                                            <paragraphStyle key="NSParagraphStyle" alignment="left" lineBreakMode="wordWrapping" baseWritingDirection="natural" tighteningFactorForTruncation="0.0" allowsDefaultTighteningForTruncation="NO"/>
                                                                        </attributes>
                                                                    </fragment>
                                                                </attributedString>
                                                            </label>
                                                        </subviews>
                                                        <constraints>
                                                            <constraint firstItem="BR8-8N-Rhk" firstAttribute="leading" secondItem="YWf-jk-QP6" secondAttribute="leading" id="5r1-YN-VZn"/>
                                                            <constraint firstItem="BR8-8N-Rhk" firstAttribute="top" secondItem="YWf-jk-QP6" secondAttribute="top" id="L9t-nN-h3S"/>
                                                            <constraint firstAttribute="trailing" secondItem="BR8-8N-Rhk" secondAttribute="trailing" id="ZfG-Je-y0N"/>
                                                            <constraint firstAttribute="bottom" secondItem="BR8-8N-Rhk" secondAttribute="bottom" id="bmi-U6-nDH"/>
                                                        </constraints>
                                                    </view>
                                                </subviews>
                                            </stackView>
                                            <imageView userInteractionEnabled="NO" contentMode="scaleAspectFit" horizontalHuggingPriority="251" verticalHuggingPriority="251" translatesAutoresizingMaskIntoConstraints="NO" id="gkj-hG-NxS">
                                                <rect key="frame" x="241" y="19" width="32" height="32"/>
                                                <constraints>
                                                    <constraint firstAttribute="height" constant="32" id="0ei-is-yQS"/>
                                                    <constraint firstAttribute="width" constant="32" id="4qd-KG-vi7"/>
                                                </constraints>
                                            </imageView>
                                        </subviews>
                                        <constraints>
                                            <constraint firstItem="gkj-hG-NxS" firstAttribute="top" secondItem="dhM-Ng-gx5" secondAttribute="top" constant="19" id="AOc-29-8va"/>
                                            <constraint firstItem="c3B-6D-Ukh" firstAttribute="leading" secondItem="dhM-Ng-gx5" secondAttribute="leading" id="Dcy-eQ-VCk"/>
                                            <constraint firstAttribute="bottom" secondItem="gkj-hG-NxS" secondAttribute="bottom" constant="19" id="EBu-yb-gc6"/>
                                            <constraint firstItem="gkj-hG-NxS" firstAttribute="leading" relation="greaterThanOrEqual" secondItem="c3B-6D-Ukh" secondAttribute="trailing" constant="8" id="O1s-6f-sPG"/>
                                            <constraint firstAttribute="bottom" secondItem="c3B-6D-Ukh" secondAttribute="bottom" id="Ofy-g6-EBl"/>
                                            <constraint firstAttribute="trailing" secondItem="gkj-hG-NxS" secondAttribute="trailing" id="oJb-qy-2NU"/>
                                            <constraint firstItem="c3B-6D-Ukh" firstAttribute="top" secondItem="dhM-Ng-gx5" secondAttribute="top" id="r0L-mL-w9Y"/>
                                        </constraints>
                                    </stackView>
                                </subviews>
                                <color key="backgroundColor" red="0.99030783119999999" green="0.99866314420000002" blue="1" alpha="1" colorSpace="custom" customColorSpace="sRGB"/>
                                <constraints>
                                    <constraint firstAttribute="trailing" secondItem="dhM-Ng-gx5" secondAttribute="trailing" constant="4" id="89n-ce-bNw"/>
                                    <constraint firstItem="dhM-Ng-gx5" firstAttribute="top" secondItem="h67-zB-BKz" secondAttribute="top" constant="30" id="FaC-Sw-ePv"/>
                                    <constraint firstItem="dhM-Ng-gx5" firstAttribute="leading" secondItem="dvV-hd-Sbg" secondAttribute="trailing" constant="8" id="Gou-LA-42q"/>
                                    <constraint firstAttribute="height" constant="115" id="IsE-zQ-C8r"/>
                                    <constraint firstItem="dvV-hd-Sbg" firstAttribute="centerY" secondItem="dhM-Ng-gx5" secondAttribute="centerY" id="Ydu-hA-caa"/>
                                    <constraint firstItem="dvV-hd-Sbg" firstAttribute="leading" secondItem="h67-zB-BKz" secondAttribute="leading" constant="8" id="nf4-6t-r96"/>
                                </constraints>
                            </view>
                        </subviews>
                        <constraints>
                            <constraint firstItem="h67-zB-BKz" firstAttribute="top" secondItem="pTy-lh-WI1" secondAttribute="top" id="3RK-9O-WM7"/>
                            <constraint firstItem="h67-zB-BKz" firstAttribute="centerX" secondItem="pTy-lh-WI1" secondAttribute="centerX" id="9s2-bF-m5E"/>
                            <constraint firstItem="h67-zB-BKz" firstAttribute="width" secondItem="pTy-lh-WI1" secondAttribute="width" id="D5x-UI-oMM"/>
                        </constraints>
                    </view>
                    <freeformSimulatedSizeMetrics key="simulatedDestinationMetrics"/>
                    <size key="freeformSize" width="343" height="185"/>
                    <connections>
                        <outlet property="destinationLabel" destination="BR8-8N-Rhk" id="ypb-Nm-TKX"/>
                        <outlet property="distanceLabel" destination="u1L-N9-mMS" id="trZ-xg-0er"/>
                        <outlet property="shieldImageView" destination="gkj-hG-NxS" id="Yff-xC-gBo"/>
                        <outlet property="turnArrowView" destination="dvV-hd-Sbg" id="PDr-bK-tVy"/>
                    </connections>
                </viewController>
                <placeholder placeholderIdentifier="IBFirstResponder" id="iiH-rk-KIp" userLabel="First Responder" sceneMemberID="firstResponder"/>
            </objects>
            <point key="canvasLocation" x="4768.8000000000002" y="-235.23238380809596"/>
        </scene>
        <!--Dialog View Controller-->
        <scene sceneID="w13-5f-0a6">
            <objects>
                <viewController storyboardIdentifier="DialogViewController" useStoryboardIdentifierAsRestorationIdentifier="YES" id="9cO-wr-vPJ" customClass="DialogViewController" customModule="MapboxNavigation" customModuleProvider="target" sceneMemberID="viewController">
                    <layoutGuides>
                        <viewControllerLayoutGuide type="top" id="FfW-Td-xQt"/>
                        <viewControllerLayoutGuide type="bottom" id="0Bb-qf-wRv"/>
                    </layoutGuides>
                    <view key="view" contentMode="scaleToFill" id="gCR-ym-GKC">
                        <rect key="frame" x="0.0" y="0.0" width="375" height="667"/>
                        <autoresizingMask key="autoresizingMask" widthSizable="YES" heightSizable="YES"/>
                        <subviews>
                            <view contentMode="scaleToFill" translatesAutoresizingMaskIntoConstraints="NO" id="BRI-Re-dHf">
                                <rect key="frame" x="57" y="263" width="260" height="140"/>
                                <subviews>
                                    <stackView opaque="NO" userInteractionEnabled="NO" contentMode="scaleToFill" axis="vertical" distribution="equalSpacing" alignment="center" spacing="20" translatesAutoresizingMaskIntoConstraints="NO" id="9ao-4M-QVt">
                                        <rect key="frame" x="30" y="36" width="200" height="68.5"/>
                                        <subviews>
                                            <imageView userInteractionEnabled="NO" contentMode="scaleToFill" horizontalHuggingPriority="251" verticalHuggingPriority="251" image="report_checkmark" translatesAutoresizingMaskIntoConstraints="NO" id="ioV-Hk-dG7">
                                                <rect key="frame" x="79" y="0.0" width="42" height="28"/>
                                                <color key="tintColor" white="1" alpha="1" colorSpace="custom" customColorSpace="genericGamma22GrayColorSpace"/>
                                            </imageView>
                                            <label opaque="NO" userInteractionEnabled="NO" contentMode="left" horizontalHuggingPriority="251" verticalHuggingPriority="251" text="Thank you for your report!" textAlignment="natural" lineBreakMode="tailTruncation" baselineAdjustment="alignBaselines" adjustsFontSizeToFit="NO" translatesAutoresizingMaskIntoConstraints="NO" id="upm-fg-ffn">
                                                <rect key="frame" x="0.0" y="48" width="200" height="20.5"/>
                                                <fontDescription key="fontDescription" type="system" pointSize="17"/>
                                                <color key="textColor" red="1" green="1" blue="1" alpha="1" colorSpace="custom" customColorSpace="sRGB"/>
                                                <nil key="highlightedColor"/>
                                            </label>
                                        </subviews>
                                    </stackView>
                                </subviews>
                                <color key="backgroundColor" cocoaTouchSystemColor="darkTextColor"/>
                                <constraints>
                                    <constraint firstItem="9ao-4M-QVt" firstAttribute="centerY" secondItem="BRI-Re-dHf" secondAttribute="centerY" id="aQ6-6f-JZu"/>
                                    <constraint firstAttribute="height" constant="140" id="ddP-m6-48l"/>
                                    <constraint firstItem="9ao-4M-QVt" firstAttribute="centerX" secondItem="BRI-Re-dHf" secondAttribute="centerX" id="kxU-Ak-QgF"/>
                                    <constraint firstAttribute="width" constant="260" id="ukH-l5-cNy"/>
                                </constraints>
                            </view>
                        </subviews>
                        <color key="backgroundColor" white="0.0" alpha="0.39505391725352113" colorSpace="custom" customColorSpace="genericGamma22GrayColorSpace"/>
                        <gestureRecognizers/>
                        <constraints>
                            <constraint firstItem="BRI-Re-dHf" firstAttribute="centerX" secondItem="gCR-ym-GKC" secondAttribute="centerX" id="33K-7A-cS6"/>
                            <constraint firstItem="BRI-Re-dHf" firstAttribute="centerY" secondItem="gCR-ym-GKC" secondAttribute="centerY" id="eTM-ju-EDF"/>
                        </constraints>
                        <connections>
                            <outletCollection property="gestureRecognizers" destination="BfJ-PJ-AzX" appends="YES" id="9KF-Yg-qIZ"/>
                        </connections>
                    </view>
                    <connections>
                        <outlet property="dialogView" destination="BRI-Re-dHf" id="28l-K5-kd1"/>
                        <outlet property="imageView" destination="ioV-Hk-dG7" id="50l-gj-Ldi"/>
                        <outlet property="label" destination="upm-fg-ffn" id="gv8-ma-Txw"/>
                    </connections>
                </viewController>
                <placeholder placeholderIdentifier="IBFirstResponder" id="qZz-KZ-Hgr" userLabel="First Responder" sceneMemberID="firstResponder"/>
                <tapGestureRecognizer id="BfJ-PJ-AzX">
                    <connections>
                        <action selector="dismissDialog:" destination="9cO-wr-vPJ" id="jG6-su-IpR"/>
                        <outlet property="delegate" destination="gCR-ym-GKC" id="ftk-Eh-cA1"/>
                    </connections>
                </tapGestureRecognizer>
            </objects>
            <point key="canvasLocation" x="4991.1999999999998" y="213.64317841079463"/>
        </scene>
        <!--End Of Route View Controller-->
        <scene sceneID="UZZ-VY-EaB">
            <objects>
                <viewController storyboardIdentifier="EndOfRouteViewController" useStoryboardIdentifierAsRestorationIdentifier="YES" id="o9f-NL-20X" customClass="EndOfRouteViewController" customModule="MapboxNavigation" customModuleProvider="target" sceneMemberID="viewController">
                    <layoutGuides>
                        <viewControllerLayoutGuide type="top" id="xMY-bx-O2q"/>
                        <viewControllerLayoutGuide type="bottom" id="Ak9-fB-DVW"/>
                    </layoutGuides>
                    <view key="view" contentMode="scaleToFill" id="SGO-dX-RVl" customClass="EndOfRouteViewController">
                        <rect key="frame" x="0.0" y="0.0" width="375" height="260"/>
                        <autoresizingMask key="autoresizingMask" widthSizable="YES" heightSizable="YES"/>
                        <subviews>
                            <label opaque="NO" userInteractionEnabled="NO" alpha="0.5" contentMode="left" horizontalHuggingPriority="251" verticalHuggingPriority="251" text="You have arrived" textAlignment="center" lineBreakMode="tailTruncation" baselineAdjustment="alignBaselines" adjustsFontSizeToFit="NO" translatesAutoresizingMaskIntoConstraints="NO" id="vw8-af-pfq">
                                <rect key="frame" x="136" y="16" width="104" height="16.5"/>
                                <fontDescription key="fontDescription" name="HelveticaNeue" family="Helvetica Neue" pointSize="14"/>
                                <color key="textColor" red="0.25098039215686274" green="0.36078431372549019" blue="0.47843137254901957" alpha="1" colorSpace="custom" customColorSpace="displayP3"/>
                                <nil key="highlightedColor"/>
                            </label>
                            <label opaque="NO" userInteractionEnabled="NO" contentMode="left" horizontalHuggingPriority="251" verticalHuggingPriority="251" text="1773 Scott St" textAlignment="natural" lineBreakMode="tailTruncation" baselineAdjustment="alignBaselines" adjustsFontSizeToFit="NO" translatesAutoresizingMaskIntoConstraints="NO" id="vZ1-Ta-Eya">
                                <rect key="frame" x="83.5" y="40.5" width="209" height="43"/>
                                <fontDescription key="fontDescription" type="system" pointSize="36"/>
                                <nil key="textColor"/>
                                <nil key="highlightedColor"/>
                            </label>
                            <label opaque="NO" userInteractionEnabled="NO" contentMode="left" horizontalHuggingPriority="251" verticalHuggingPriority="251" text="San Francisco, CA" textAlignment="natural" lineBreakMode="tailTruncation" baselineAdjustment="alignBaselines" adjustsFontSizeToFit="NO" translatesAutoresizingMaskIntoConstraints="NO" id="GXk-Kq-HYJ">
                                <rect key="frame" x="97.5" y="83.5" width="180.5" height="27.5"/>
                                <fontDescription key="fontDescription" type="system" pointSize="23"/>
                                <nil key="textColor"/>
                                <nil key="highlightedColor"/>
                            </label>
                            <label opaque="NO" userInteractionEnabled="NO" alpha="0.5" contentMode="left" horizontalHuggingPriority="251" verticalHuggingPriority="251" text="Rate your drive" textAlignment="natural" lineBreakMode="tailTruncation" baselineAdjustment="alignBaselines" adjustsFontSizeToFit="NO" translatesAutoresizingMaskIntoConstraints="NO" id="7M0-dY-b9J">
                                <rect key="frame" x="139.5" y="131" width="97.5" height="17"/>
                                <fontDescription key="fontDescription" type="system" pointSize="14"/>
                                <color key="textColor" red="0.25098039220000001" green="0.36078431370000003" blue="0.47843137250000001" alpha="1" colorSpace="custom" customColorSpace="displayP3"/>
                                <nil key="highlightedColor"/>
                            </label>
                            <stackView opaque="NO" contentMode="scaleToFill" translatesAutoresizingMaskIntoConstraints="NO" id="pNV-Fb-i9Q" customClass="RatingControl" customModule="MapboxNavigation" customModuleProvider="target">
                                <rect key="frame" x="107.5" y="153.5" width="160" height="32"/>
                                <constraints>
                                    <constraint firstAttribute="height" constant="32" placeholder="YES" id="Ymp-Lu-co2"/>
                                    <constraint firstAttribute="width" constant="160" placeholder="YES" id="mBJ-Jw-rwT"/>
                                </constraints>
                            </stackView>
                            <button opaque="NO" contentMode="scaleToFill" contentHorizontalAlignment="center" contentVerticalAlignment="center" buttonType="roundedRect" lineBreakMode="middleTruncation" translatesAutoresizingMaskIntoConstraints="NO" id="XEG-Ym-DNe">
                                <rect key="frame" x="136" y="210" width="103" height="30"/>
                                <state key="normal" title="End Navigation"/>
                                <connections>
                                    <action selector="endNavigationPressed:" destination="o9f-NL-20X" eventType="touchUpInside" id="xcW-vu-MWk"/>
                                </connections>
                            </button>
                        </subviews>
                        <color key="backgroundColor" white="1" alpha="1" colorSpace="custom" customColorSpace="genericGamma22GrayColorSpace"/>
                        <constraints>
                            <constraint firstItem="GXk-Kq-HYJ" firstAttribute="top" secondItem="vZ1-Ta-Eya" secondAttribute="bottom" id="2CL-A8-Wnv"/>
                            <constraint firstItem="pNV-Fb-i9Q" firstAttribute="top" secondItem="7M0-dY-b9J" secondAttribute="bottom" constant="5" id="70y-th-zhU"/>
                            <constraint firstItem="GXk-Kq-HYJ" firstAttribute="centerX" secondItem="SGO-dX-RVl" secondAttribute="centerX" id="9Gf-wv-aVr"/>
                            <constraint firstItem="7M0-dY-b9J" firstAttribute="centerX" secondItem="SGO-dX-RVl" secondAttribute="centerX" id="PCN-fB-jNb"/>
                            <constraint firstItem="vZ1-Ta-Eya" firstAttribute="top" secondItem="vw8-af-pfq" secondAttribute="bottom" constant="8" id="Pc4-Co-4MY"/>
                            <constraint firstItem="7M0-dY-b9J" firstAttribute="top" secondItem="GXk-Kq-HYJ" secondAttribute="bottom" constant="20" id="YZG-w4-aCv"/>
                            <constraint firstItem="vw8-af-pfq" firstAttribute="centerX" secondItem="SGO-dX-RVl" secondAttribute="centerX" id="aut-RH-4Oo"/>
                            <constraint firstItem="vZ1-Ta-Eya" firstAttribute="centerX" secondItem="SGO-dX-RVl" secondAttribute="centerX" id="j8U-Cp-iiI"/>
                            <constraint firstItem="Ak9-fB-DVW" firstAttribute="top" secondItem="XEG-Ym-DNe" secondAttribute="bottom" constant="20" id="scg-x5-9Uo"/>
                            <constraint firstItem="vw8-af-pfq" firstAttribute="top" secondItem="xMY-bx-O2q" secondAttribute="bottom" constant="16" id="vXz-lk-4EV"/>
                            <constraint firstItem="pNV-Fb-i9Q" firstAttribute="centerX" secondItem="SGO-dX-RVl" secondAttribute="centerX" id="xx0-lR-LpB"/>
                            <constraint firstItem="XEG-Ym-DNe" firstAttribute="centerX" secondItem="SGO-dX-RVl" secondAttribute="centerX" id="yxE-vJ-n7v"/>
                        </constraints>
                    </view>
                    <freeformSimulatedSizeMetrics key="simulatedDestinationMetrics"/>
                    <size key="freeformSize" width="375" height="260"/>
                </viewController>
                <placeholder placeholderIdentifier="IBFirstResponder" id="uPc-XI-2MO" userLabel="First Responder" sceneMemberID="firstResponder"/>
            </objects>
            <point key="canvasLocation" x="4188" y="1071.3643178410796"/>
        </scene>
        <!--Feedback View Controller-->
        <scene sceneID="Mi0-Bs-po8">
            <objects>
                <viewController storyboardIdentifier="FeedbackViewController" modalTransitionStyle="crossDissolve" modalPresentationStyle="overCurrentContext" useStoryboardIdentifierAsRestorationIdentifier="YES" id="TYi-N0-ngE" customClass="FeedbackViewController" customModule="MapboxNavigation" customModuleProvider="target" sceneMemberID="viewController">
                    <layoutGuides>
                        <viewControllerLayoutGuide type="top" id="pGP-EB-Pif"/>
                        <viewControllerLayoutGuide type="bottom" id="hWX-uw-jMV"/>
                    </layoutGuides>
                    <view key="view" contentMode="scaleToFill" id="I7t-WT-lto">
                        <rect key="frame" x="0.0" y="0.0" width="375" height="667"/>
                        <autoresizingMask key="autoresizingMask" widthSizable="YES" heightSizable="YES"/>
                        <subviews>
                            <collectionView clipsSubviews="YES" multipleTouchEnabled="YES" contentMode="scaleToFill" bounces="NO" scrollEnabled="NO" showsHorizontalScrollIndicator="NO" contentInsetAdjustmentBehavior="always" delaysContentTouches="NO" bouncesZoom="NO" dataMode="prototypes" translatesAutoresizingMaskIntoConstraints="NO" id="Sne-Dn-jdt">
                                <rect key="frame" x="0.0" y="371" width="375" height="270"/>
                                <color key="backgroundColor" white="1" alpha="1" colorSpace="custom" customColorSpace="genericGamma22GrayColorSpace"/>
                                <constraints>
                                    <constraint firstAttribute="height" constant="270" id="x1Z-w7-QSi"/>
                                </constraints>
                                <collectionViewFlowLayout key="collectionViewLayout" minimumLineSpacing="0.0" minimumInteritemSpacing="0.0" id="unA-43-4hX">
                                    <size key="itemSize" width="125" height="130"/>
                                    <size key="headerReferenceSize" width="0.0" height="0.0"/>
                                    <size key="footerReferenceSize" width="0.0" height="0.0"/>
                                    <inset key="sectionInset" minX="0.0" minY="0.0" maxX="0.0" maxY="0.0"/>
                                </collectionViewFlowLayout>
                                <cells>
                                    <collectionViewCell opaque="NO" clipsSubviews="YES" multipleTouchEnabled="YES" contentMode="center" reuseIdentifier="collectionViewCellId" id="JPa-I2-DlD" customClass="FeedbackCollectionViewCell" customModule="MapboxNavigation" customModuleProvider="target">
                                        <rect key="frame" x="0.0" y="0.0" width="125" height="130"/>
                                        <autoresizingMask key="autoresizingMask" flexibleMaxX="YES" flexibleMaxY="YES"/>
                                        <view key="contentView" opaque="NO" clipsSubviews="YES" multipleTouchEnabled="YES" contentMode="center">
                                            <rect key="frame" x="0.0" y="0.0" width="125" height="130"/>
                                            <autoresizingMask key="autoresizingMask"/>
                                            <subviews>
                                                <view contentMode="scaleToFill" translatesAutoresizingMaskIntoConstraints="NO" id="R0k-uF-hfD" userLabel="CircleView">
                                                    <rect key="frame" x="27" y="8" width="70" height="70"/>
                                                    <subviews>
                                                        <imageView userInteractionEnabled="NO" contentMode="center" image="feedback_car_crash" translatesAutoresizingMaskIntoConstraints="NO" id="S05-Rj-CoM">
                                                            <rect key="frame" x="16" y="18.5" width="38" height="33"/>
                                                        </imageView>
                                                    </subviews>
                                                    <color key="backgroundColor" white="1" alpha="1" colorSpace="custom" customColorSpace="genericGamma22GrayColorSpace"/>
                                                    <constraints>
                                                        <constraint firstItem="S05-Rj-CoM" firstAttribute="centerX" secondItem="R0k-uF-hfD" secondAttribute="centerX" id="5Sw-JJ-Xuv"/>
                                                        <constraint firstAttribute="width" constant="70" id="77A-0w-zj8"/>
                                                        <constraint firstAttribute="height" constant="70" id="Kub-pn-KNx"/>
                                                        <constraint firstItem="S05-Rj-CoM" firstAttribute="centerY" secondItem="R0k-uF-hfD" secondAttribute="centerY" id="wIZ-ft-EBg"/>
                                                    </constraints>
                                                </view>
<<<<<<< HEAD
                                                <label opaque="NO" userInteractionEnabled="NO" contentMode="left" horizontalHuggingPriority="251" verticalHuggingPriority="251" text="Label" textAlignment="natural" lineBreakMode="tailTruncation" baselineAdjustment="alignBaselines" minimumScaleFactor="0.5" translatesAutoresizingMaskIntoConstraints="NO" id="qH5-Og-q0a">
                                                    <rect key="frame" x="54.5" y="96" width="47.5" height="23"/>
                                                    <fontDescription key="fontDescription" type="system" weight="medium" pointSize="19"/>
=======
                                                <label opaque="NO" userInteractionEnabled="NO" contentMode="left" horizontalHuggingPriority="251" verticalHuggingPriority="251" textAlignment="center" lineBreakMode="wordWrap" numberOfLines="0" baselineAdjustment="alignBaselines" adjustsFontSizeToFit="NO" translatesAutoresizingMaskIntoConstraints="NO" id="qH5-Og-q0a">
                                                    <rect key="frame" x="38" y="86" width="50" height="43"/>
                                                    <string key="text">Label 
Label  </string>
                                                    <fontDescription key="fontDescription" type="system" weight="medium" pointSize="18"/>
>>>>>>> 937a1ef7
                                                    <color key="textColor" red="0.066666666666666666" green="0.066666666666666666" blue="0.066666666666666666" alpha="1" colorSpace="custom" customColorSpace="sRGB"/>
                                                    <nil key="highlightedColor"/>
                                                    <attributedString key="userComments">
                                                        <fragment content="DO NOT TRANSLATE">
                                                            <attributes>
                                                                <font key="NSFont" metaFont="smallSystem"/>
                                                                <paragraphStyle key="NSParagraphStyle" alignment="natural" lineBreakMode="wordWrapping" baseWritingDirection="natural" tighteningFactorForTruncation="0.0"/>
                                                            </attributes>
                                                        </fragment>
                                                    </attributedString>
                                                </label>
                                            </subviews>
                                        </view>
                                        <constraints>
                                            <constraint firstItem="R0k-uF-hfD" firstAttribute="centerX" secondItem="JPa-I2-DlD" secondAttribute="centerX" id="Bsn-Gq-fbl"/>
                                            <constraint firstItem="qH5-Og-q0a" firstAttribute="centerX" secondItem="JPa-I2-DlD" secondAttribute="centerX" id="YHd-Ct-z65"/>
                                            <constraint firstAttribute="trailing" relation="greaterThanOrEqual" secondItem="qH5-Og-q0a" secondAttribute="trailing" id="cf7-Lv-MBi"/>
                                            <constraint firstItem="qH5-Og-q0a" firstAttribute="leading" relation="greaterThanOrEqual" secondItem="JPa-I2-DlD" secondAttribute="leading" id="s6n-n0-39W"/>
                                            <constraint firstItem="qH5-Og-q0a" firstAttribute="top" secondItem="R0k-uF-hfD" secondAttribute="bottom" constant="8" id="uNf-Eu-ezg"/>
                                            <constraint firstItem="R0k-uF-hfD" firstAttribute="top" secondItem="JPa-I2-DlD" secondAttribute="topMargin" id="ufJ-Hy-4vK"/>
                                        </constraints>
                                        <connections>
                                            <outlet property="circleView" destination="R0k-uF-hfD" id="A27-ch-kOT"/>
                                            <outlet property="imageView" destination="S05-Rj-CoM" id="jXa-XE-2Xf"/>
                                            <outlet property="titleLabel" destination="qH5-Og-q0a" id="ZiH-z6-hys"/>
                                        </connections>
                                    </collectionViewCell>
                                    <collectionViewCell opaque="NO" clipsSubviews="YES" multipleTouchEnabled="YES" contentMode="center" reuseIdentifier="dummy1" id="fmA-np-oH5">
                                        <rect key="frame" x="125" y="0.0" width="125" height="130"/>
                                        <autoresizingMask key="autoresizingMask" flexibleMaxX="YES" flexibleMaxY="YES"/>
                                        <view key="contentView" opaque="NO" clipsSubviews="YES" multipleTouchEnabled="YES" contentMode="center">
                                            <rect key="frame" x="0.0" y="0.0" width="125" height="130"/>
                                            <autoresizingMask key="autoresizingMask"/>
                                        </view>
                                    </collectionViewCell>
                                    <collectionViewCell opaque="NO" clipsSubviews="YES" multipleTouchEnabled="YES" contentMode="center" reuseIdentifier="dummy2" id="VMc-md-STI">
                                        <rect key="frame" x="250" y="0.0" width="125" height="130"/>
                                        <autoresizingMask key="autoresizingMask" flexibleMaxX="YES" flexibleMaxY="YES"/>
                                        <view key="contentView" opaque="NO" clipsSubviews="YES" multipleTouchEnabled="YES" contentMode="center">
                                            <rect key="frame" x="0.0" y="0.0" width="125" height="130"/>
                                            <autoresizingMask key="autoresizingMask"/>
                                        </view>
                                    </collectionViewCell>
                                    <collectionViewCell opaque="NO" clipsSubviews="YES" multipleTouchEnabled="YES" contentMode="center" reuseIdentifier="dummy3" id="A98-Om-96y">
                                        <rect key="frame" x="0.0" y="130" width="125" height="130"/>
                                        <autoresizingMask key="autoresizingMask" flexibleMaxX="YES" flexibleMaxY="YES"/>
                                        <view key="contentView" opaque="NO" clipsSubviews="YES" multipleTouchEnabled="YES" contentMode="center">
                                            <rect key="frame" x="0.0" y="0.0" width="125" height="130"/>
                                            <autoresizingMask key="autoresizingMask"/>
                                        </view>
                                    </collectionViewCell>
                                    <collectionViewCell opaque="NO" clipsSubviews="YES" multipleTouchEnabled="YES" contentMode="center" reuseIdentifier="dummy4" id="req-LT-XgH">
                                        <rect key="frame" x="125" y="130" width="125" height="130"/>
                                        <autoresizingMask key="autoresizingMask" flexibleMaxX="YES" flexibleMaxY="YES"/>
                                        <view key="contentView" opaque="NO" clipsSubviews="YES" multipleTouchEnabled="YES" contentMode="center">
                                            <rect key="frame" x="0.0" y="0.0" width="125" height="130"/>
                                            <autoresizingMask key="autoresizingMask"/>
                                        </view>
                                    </collectionViewCell>
                                    <collectionViewCell opaque="NO" clipsSubviews="YES" multipleTouchEnabled="YES" contentMode="center" reuseIdentifier="dummy5" id="0k2-n9-3Zf">
                                        <rect key="frame" x="250" y="130" width="125" height="130"/>
                                        <autoresizingMask key="autoresizingMask" flexibleMaxX="YES" flexibleMaxY="YES"/>
                                        <view key="contentView" opaque="NO" clipsSubviews="YES" multipleTouchEnabled="YES" contentMode="center">
                                            <rect key="frame" x="0.0" y="0.0" width="125" height="130"/>
                                            <autoresizingMask key="autoresizingMask"/>
                                        </view>
                                    </collectionViewCell>
                                </cells>
                                <connections>
                                    <outlet property="dataSource" destination="TYi-N0-ngE" id="akb-ZW-5MB"/>
                                    <outlet property="delegate" destination="TYi-N0-ngE" id="7HP-vH-w7V"/>
                                </connections>
                            </collectionView>
                            <view contentMode="scaleToFill" translatesAutoresizingMaskIntoConstraints="NO" id="kGL-xc-d1v" customClass="MBProgressBar">
                                <rect key="frame" x="0.0" y="661" width="375" height="6"/>
                                <color key="backgroundColor" white="1" alpha="1" colorSpace="custom" customColorSpace="genericGamma22GrayColorSpace"/>
                                <constraints>
                                    <constraint firstAttribute="height" constant="6" id="MFA-O5-Ufd"/>
                                </constraints>
                            </view>
                        </subviews>
                        <color key="backgroundColor" white="1" alpha="1" colorSpace="custom" customColorSpace="genericGamma22GrayColorSpace"/>
                        <constraints>
                            <constraint firstItem="kGL-xc-d1v" firstAttribute="leading" secondItem="I7t-WT-lto" secondAttribute="leading" id="2eq-xm-qre"/>
                            <constraint firstItem="hWX-uw-jMV" firstAttribute="top" secondItem="kGL-xc-d1v" secondAttribute="bottom" id="4jn-Cn-J4k"/>
                            <constraint firstItem="Sne-Dn-jdt" firstAttribute="leading" secondItem="I7t-WT-lto" secondAttribute="leading" id="JoG-Gw-cRC"/>
                            <constraint firstAttribute="trailing" secondItem="kGL-xc-d1v" secondAttribute="trailing" id="f83-Zx-0oE"/>
                            <constraint firstItem="kGL-xc-d1v" firstAttribute="top" secondItem="Sne-Dn-jdt" secondAttribute="bottom" constant="20" id="fDG-CN-MJT"/>
                            <constraint firstAttribute="trailing" secondItem="Sne-Dn-jdt" secondAttribute="trailing" id="txs-Qu-kBn"/>
                        </constraints>
                    </view>
                    <size key="freeformSize" width="375" height="667"/>
                    <connections>
                        <outlet property="collectionView" destination="Sne-Dn-jdt" id="7pC-Id-XnH"/>
                        <outlet property="flowLayout" destination="unA-43-4hX" id="2PQ-ZR-ZBd"/>
                        <outlet property="progressBar" destination="kGL-xc-d1v" id="M8F-7Y-LAJ"/>
                    </connections>
                </viewController>
                <placeholder placeholderIdentifier="IBFirstResponder" id="w0B-4a-jYs" userLabel="First Responder" sceneMemberID="firstResponder"/>
            </objects>
            <point key="canvasLocation" x="4991.1999999999998" y="883.80809595202402"/>
        </scene>
        <!--Route Table View Controller-->
        <scene sceneID="rc4-rm-VzX">
            <objects>
                <viewController storyboardIdentifier="RouteTableViewController" useStoryboardIdentifierAsRestorationIdentifier="YES" id="kIa-c9-1zL" customClass="RouteTableViewController" customModule="MapboxNavigation" customModuleProvider="target" sceneMemberID="viewController">
                    <layoutGuides>
                        <viewControllerLayoutGuide type="top" id="dPf-IQ-kzY"/>
                        <viewControllerLayoutGuide type="bottom" id="RNX-I0-vhR"/>
                    </layoutGuides>
                    <view key="view" contentMode="scaleToFill" id="o7f-N6-6rQ">
                        <rect key="frame" x="0.0" y="0.0" width="375" height="323.5"/>
                        <autoresizingMask key="autoresizingMask" widthSizable="YES" heightSizable="YES"/>
                        <subviews>
                            <tableView clipsSubviews="YES" contentMode="scaleToFill" alwaysBounceVertical="YES" scrollEnabled="NO" showsHorizontalScrollIndicator="NO" showsVerticalScrollIndicator="NO" dataMode="prototypes" style="plain" separatorStyle="none" allowsSelection="NO" rowHeight="80" sectionHeaderHeight="28" sectionFooterHeight="28" translatesAutoresizingMaskIntoConstraints="NO" id="meX-oz-5Hs">
                                <rect key="frame" x="0.0" y="0.0" width="375" height="293.5"/>
                                <color key="backgroundColor" white="1" alpha="1" colorSpace="calibratedWhite"/>
                                <prototypes>
                                    <tableViewCell clipsSubviews="YES" contentMode="scaleToFill" selectionStyle="default" indentationWidth="10" reuseIdentifier="RouteTableViewCellId" rowHeight="118" id="6gn-fK-aZY" customClass="RouteTableViewCell" customModule="MapboxNavigation" customModuleProvider="target">
                                        <rect key="frame" x="0.0" y="28" width="375" height="118"/>
                                        <autoresizingMask key="autoresizingMask"/>
                                        <tableViewCellContentView key="contentView" opaque="NO" clipsSubviews="YES" multipleTouchEnabled="YES" contentMode="center" tableViewCell="6gn-fK-aZY" id="th9-AU-lrv">
                                            <rect key="frame" x="0.0" y="0.0" width="375" height="118"/>
                                            <autoresizingMask key="autoresizingMask"/>
                                            <subviews>
                                                <view clearsContextBeforeDrawing="NO" contentMode="scaleToFill" translatesAutoresizingMaskIntoConstraints="NO" id="Gqs-fG-dsb" customClass="MBCellTurnArrowView">
                                                    <rect key="frame" x="8" y="40" width="50" height="50"/>
                                                    <color key="backgroundColor" white="1" alpha="1" colorSpace="calibratedWhite"/>
                                                    <constraints>
                                                        <constraint firstAttribute="height" constant="50" id="IvO-Ya-D7A"/>
                                                        <constraint firstAttribute="width" constant="50" id="zRu-fY-JHW"/>
                                                    </constraints>
                                                </view>
                                                <label opaque="NO" userInteractionEnabled="NO" contentMode="left" text="subtitleLabel" textAlignment="natural" lineBreakMode="tailTruncation" numberOfLines="0" baselineAdjustment="alignBaselines" adjustsFontSizeToFit="NO" translatesAutoresizingMaskIntoConstraints="NO" id="w7x-Wj-c7z" customClass="MBCellSubtitleLabel">
                                                    <rect key="frame" x="58" y="48" width="99" height="60"/>
                                                    <fontDescription key="fontDescription" type="system" pointSize="17"/>
                                                    <color key="textColor" red="0.58039215690000001" green="0.58039215690000001" blue="0.58039215690000001" alpha="1" colorSpace="calibratedRGB"/>
                                                    <nil key="highlightedColor"/>
                                                    <attributedString key="userComments">
                                                        <fragment content="DO NOT TRANSLATE">
                                                            <attributes>
                                                                <font key="NSFont" size="11" name="HelveticaNeue"/>
                                                                <paragraphStyle key="NSParagraphStyle" alignment="left" lineBreakMode="wordWrapping" baseWritingDirection="natural" tighteningFactorForTruncation="0.0" allowsDefaultTighteningForTruncation="NO"/>
                                                            </attributes>
                                                        </fragment>
                                                    </attributedString>
                                                </label>
                                                <view contentMode="scaleToFill" translatesAutoresizingMaskIntoConstraints="NO" id="Uu2-ej-daK" customClass="MBDashedLineView">
                                                    <rect key="frame" x="16" y="8" width="343" height="1"/>
                                                    <color key="backgroundColor" white="1" alpha="1" colorSpace="calibratedWhite"/>
                                                    <constraints>
                                                        <constraint firstAttribute="height" constant="1" id="bEv-mt-Xie"/>
                                                    </constraints>
                                                    <userDefinedRuntimeAttributes>
                                                        <userDefinedRuntimeAttribute type="number" keyPath="dashedLength">
                                                            <integer key="value" value="2"/>
                                                        </userDefinedRuntimeAttribute>
                                                        <userDefinedRuntimeAttribute type="number" keyPath="dashedGap">
                                                            <integer key="value" value="3"/>
                                                        </userDefinedRuntimeAttribute>
                                                    </userDefinedRuntimeAttributes>
                                                </view>
                                                <label opaque="NO" userInteractionEnabled="NO" contentMode="left" verticalHuggingPriority="251" text="titleLabel" textAlignment="natural" lineBreakMode="tailTruncation" numberOfLines="0" baselineAdjustment="alignBaselines" adjustsFontSizeToFit="NO" translatesAutoresizingMaskIntoConstraints="NO" id="fcw-K2-mfp" customClass="MBCellTitleLabel">
                                                    <rect key="frame" x="58" y="25" width="67" height="20"/>
                                                    <fontDescription key="fontDescription" type="system" pointSize="16"/>
                                                    <color key="textColor" red="0.1764705882" green="0.1764705882" blue="0.1764705882" alpha="1" colorSpace="calibratedRGB"/>
                                                    <nil key="highlightedColor"/>
                                                    <attributedString key="userComments">
                                                        <fragment content="DO NOT TRANSLATE">
                                                            <attributes>
                                                                <font key="NSFont" size="11" name="HelveticaNeue"/>
                                                                <paragraphStyle key="NSParagraphStyle" alignment="left" lineBreakMode="wordWrapping" baseWritingDirection="natural" tighteningFactorForTruncation="0.0" allowsDefaultTighteningForTruncation="NO"/>
                                                            </attributes>
                                                        </fragment>
                                                    </attributedString>
                                                </label>
                                            </subviews>
                                            <constraints>
                                                <constraint firstAttribute="trailing" relation="greaterThanOrEqual" secondItem="w7x-Wj-c7z" secondAttribute="trailing" constant="8" id="8a5-mE-eSF"/>
                                                <constraint firstItem="fcw-K2-mfp" firstAttribute="top" secondItem="Uu2-ej-daK" secondAttribute="bottom" constant="16" id="Ac2-mN-LvO"/>
                                                <constraint firstItem="fcw-K2-mfp" firstAttribute="leading" secondItem="Gqs-fG-dsb" secondAttribute="trailing" id="Dyf-g6-bOz"/>
                                                <constraint firstAttribute="trailingMargin" relation="greaterThanOrEqual" secondItem="fcw-K2-mfp" secondAttribute="trailing" constant="8" id="FG8-Lc-6xa"/>
                                                <constraint firstAttribute="topMargin" secondItem="Uu2-ej-daK" secondAttribute="top" id="MPx-X6-dSs"/>
                                                <constraint firstItem="Uu2-ej-daK" firstAttribute="leading" secondItem="th9-AU-lrv" secondAttribute="leadingMargin" constant="8" id="Z9Z-ly-ivH"/>
                                                <constraint firstItem="Gqs-fG-dsb" firstAttribute="centerY" secondItem="th9-AU-lrv" secondAttribute="centerY" constant="6" id="h0v-YM-Gtq"/>
                                                <constraint firstItem="fcw-K2-mfp" firstAttribute="leading" secondItem="w7x-Wj-c7z" secondAttribute="leading" id="iBf-2E-i25"/>
                                                <constraint firstAttribute="trailingMargin" secondItem="Uu2-ej-daK" secondAttribute="trailing" constant="8" id="iYH-3G-BRw"/>
                                                <constraint firstItem="Gqs-fG-dsb" firstAttribute="leading" secondItem="th9-AU-lrv" secondAttribute="leading" constant="8" id="mlj-0n-aFb"/>
                                                <constraint firstAttribute="bottomMargin" secondItem="w7x-Wj-c7z" secondAttribute="bottom" constant="2" id="n6p-Hc-vD8"/>
                                                <constraint firstItem="w7x-Wj-c7z" firstAttribute="top" secondItem="fcw-K2-mfp" secondAttribute="bottom" constant="3" id="wkg-Ui-kIl"/>
                                            </constraints>
                                        </tableViewCellContentView>
                                        <connections>
                                            <outlet property="subtitleLabel" destination="w7x-Wj-c7z" id="AjP-Pn-Rh4"/>
                                            <outlet property="titleLabel" destination="fcw-K2-mfp" id="bCh-Vs-Gs8"/>
                                            <outlet property="turnArrowView" destination="Gqs-fG-dsb" id="gpV-uD-w4v"/>
                                        </connections>
                                    </tableViewCell>
                                </prototypes>
                                <connections>
                                    <outlet property="dataSource" destination="kIa-c9-1zL" id="WCj-AM-TKH"/>
                                    <outlet property="delegate" destination="kIa-c9-1zL" id="jKi-0w-Mhu"/>
                                </connections>
                            </tableView>
                        </subviews>
                        <color key="backgroundColor" white="1" alpha="1" colorSpace="calibratedWhite"/>
                        <constraints>
                            <constraint firstItem="meX-oz-5Hs" firstAttribute="leading" secondItem="o7f-N6-6rQ" secondAttribute="leading" id="QoL-Xd-w61"/>
                            <constraint firstAttribute="top" secondItem="meX-oz-5Hs" secondAttribute="top" id="UN6-wb-j0d"/>
                            <constraint firstAttribute="bottom" secondItem="meX-oz-5Hs" secondAttribute="bottom" constant="30" id="jUJ-wH-I9N"/>
                            <constraint firstAttribute="trailing" secondItem="meX-oz-5Hs" secondAttribute="trailing" id="oAt-Nm-aYN"/>
                        </constraints>
                    </view>
                    <connections>
                        <outlet property="headerView" destination="eu5-2S-xpm" id="5gW-Kt-g0v"/>
                        <outlet property="tableView" destination="meX-oz-5Hs" id="IGD-za-lCJ"/>
                    </connections>
                </viewController>
                <placeholder placeholderIdentifier="IBFirstResponder" id="vUo-Ag-frn" userLabel="First Responder" sceneMemberID="firstResponder"/>
                <view contentMode="scaleToFill" id="eu5-2S-xpm" customClass="MBRouteTableViewHeaderView">
                    <rect key="frame" x="0.0" y="0.0" width="371" height="80"/>
                    <autoresizingMask key="autoresizingMask" flexibleMaxX="YES" flexibleMaxY="YES"/>
                    <subviews>
                        <label opaque="NO" userInteractionEnabled="NO" contentMode="left" text="22 min" lineBreakMode="tailTruncation" baselineAdjustment="alignBaselines" minimumScaleFactor="0.69999998807907104" translatesAutoresizingMaskIntoConstraints="NO" id="82H-sg-SOL" userLabel="timeRemaining" customClass="MBTimeRemainingLabel">
                            <rect key="frame" x="10" y="11" width="85" height="34"/>
                            <fontDescription key="fontDescription" type="system" weight="medium" pointSize="28"/>
                            <nil key="textColor"/>
                            <nil key="highlightedColor"/>
                            <attributedString key="userComments">
                                <fragment content="DO NOT TRANSLATE">
                                    <attributes>
                                        <font key="NSFont" size="11" name="HelveticaNeue"/>
                                        <paragraphStyle key="NSParagraphStyle" alignment="left" lineBreakMode="wordWrapping" baseWritingDirection="natural" tighteningFactorForTruncation="0.0" allowsDefaultTighteningForTruncation="NO"/>
                                    </attributes>
                                </fragment>
                            </attributedString>
                        </label>
                        <view contentMode="scaleToFill" translatesAutoresizingMaskIntoConstraints="NO" id="nqY-xY-Iz0" userLabel="Vertical Separator">
                            <rect key="frame" x="0.0" y="43" width="371" height="0.0"/>
                            <color key="backgroundColor" red="1" green="0.32771947689999997" blue="0.3476559052" alpha="1" colorSpace="custom" customColorSpace="displayP3"/>
                            <constraints>
                                <constraint firstAttribute="height" id="ViC-Ik-gLk"/>
                            </constraints>
                        </view>
                        <label opaque="NO" userInteractionEnabled="NO" contentMode="left" text="8.3 mi" lineBreakMode="tailTruncation" baselineAdjustment="alignBaselines" minimumScaleFactor="0.69999998807907104" translatesAutoresizingMaskIntoConstraints="NO" id="6dE-ya-mrD" userLabel="distanceRemaining" customClass="MBDistanceRemainingLabel">
                            <rect key="frame" x="10" y="41" width="51" height="33"/>
                            <fontDescription key="fontDescription" type="system" weight="medium" pointSize="18"/>
                            <color key="textColor" red="0.60179937490000002" green="0.60179937490000002" blue="0.60179937490000002" alpha="1" colorSpace="calibratedRGB"/>
                            <nil key="highlightedColor"/>
                            <attributedString key="userComments">
                                <fragment content="DO NOT TRANSLATE">
                                    <attributes>
                                        <font key="NSFont" size="11" name="HelveticaNeue"/>
                                        <paragraphStyle key="NSParagraphStyle" alignment="left" lineBreakMode="wordWrapping" baseWritingDirection="natural" tighteningFactorForTruncation="0.0" allowsDefaultTighteningForTruncation="NO"/>
                                    </attributes>
                                </fragment>
                            </attributedString>
                        </label>
                        <label opaque="NO" userInteractionEnabled="NO" contentMode="left" horizontalHuggingPriority="251" verticalHuggingPriority="251" text="10:09" textAlignment="natural" lineBreakMode="tailTruncation" baselineAdjustment="alignBaselines" adjustsFontSizeToFit="NO" translatesAutoresizingMaskIntoConstraints="NO" id="HRl-MT-kqB" userLabel="etaLabel" customClass="MBArrivalTimeLabel">
                            <rect key="frame" x="232" y="32" width="48" height="22"/>
                            <fontDescription key="fontDescription" type="system" weight="medium" pointSize="18"/>
                            <nil key="textColor"/>
                            <nil key="highlightedColor"/>
                            <attributedString key="userComments">
                                <fragment content="DO NOT TRANSLATE">
                                    <attributes>
                                        <font key="NSFont" metaFont="smallSystem"/>
                                        <paragraphStyle key="NSParagraphStyle" alignment="natural" lineBreakMode="wordWrapping" baseWritingDirection="natural" tighteningFactorForTruncation="0.0"/>
                                    </attributes>
                                </fragment>
                            </attributedString>
                        </label>
                        <view contentMode="scaleToFill" translatesAutoresizingMaskIntoConstraints="NO" id="rwq-3y-Mg0" userLabel="Divider View" customClass="MBSeparatorView">
                            <rect key="frame" x="290" y="23" width="1" height="40"/>
                            <color key="backgroundColor" red="1" green="0.32771947689999997" blue="0.3476559052" alpha="1" colorSpace="custom" customColorSpace="displayP3"/>
                            <constraints>
                                <constraint firstAttribute="width" constant="1" id="q7v-Jd-uwt"/>
                                <constraint firstAttribute="height" constant="40" id="sav-Yd-Gnl"/>
                            </constraints>
                        </view>
                        <button opaque="NO" contentMode="scaleToFill" contentHorizontalAlignment="center" contentVerticalAlignment="center" lineBreakMode="middleTruncation" translatesAutoresizingMaskIntoConstraints="NO" id="l2B-fb-Dkb" customClass="MBCancelButton">
                            <rect key="frame" x="291" y="6" width="80" height="74"/>
                            <constraints>
                                <constraint firstAttribute="width" constant="80" id="sHL-pF-e2v"/>
                            </constraints>
                            <fontDescription key="fontDescription" type="boldSystem" pointSize="16"/>
                            <state key="normal" image="close">
                                <color key="titleColor" cocoaTouchSystemColor="darkTextColor"/>
                            </state>
                            <connections>
                                <action selector="didTapCancel:" destination="eu5-2S-xpm" eventType="touchUpInside" id="jlK-wc-cri"/>
                            </connections>
                        </button>
                    </subviews>
                    <color key="backgroundColor" white="1" alpha="1" colorSpace="calibratedWhite"/>
                    <constraints>
                        <constraint firstItem="6dE-ya-mrD" firstAttribute="top" secondItem="nqY-xY-Iz0" secondAttribute="bottom" constant="-2" id="6vR-tv-DwC"/>
                        <constraint firstItem="rwq-3y-Mg0" firstAttribute="leading" secondItem="HRl-MT-kqB" secondAttribute="trailing" constant="10" id="A39-Lw-WQZ"/>
                        <constraint firstItem="HRl-MT-kqB" firstAttribute="leading" relation="greaterThanOrEqual" secondItem="82H-sg-SOL" secondAttribute="trailing" constant="8" id="OtZ-1G-SqL"/>
                        <constraint firstAttribute="trailing" secondItem="nqY-xY-Iz0" secondAttribute="trailing" id="ZcK-R7-EhS"/>
                        <constraint firstItem="l2B-fb-Dkb" firstAttribute="top" secondItem="eu5-2S-xpm" secondAttribute="top" priority="999" id="cof-eG-grf"/>
                        <constraint firstItem="nqY-xY-Iz0" firstAttribute="top" secondItem="82H-sg-SOL" secondAttribute="bottom" constant="-2" id="f0p-GJ-0lq"/>
                        <constraint firstItem="nqY-xY-Iz0" firstAttribute="leading" secondItem="eu5-2S-xpm" secondAttribute="leading" id="fRw-8W-bWR"/>
                        <constraint firstAttribute="trailing" secondItem="l2B-fb-Dkb" secondAttribute="trailing" id="gYj-gb-phz"/>
                        <constraint firstItem="l2B-fb-Dkb" firstAttribute="centerY" secondItem="nqY-xY-Iz0" secondAttribute="centerY" id="h8o-dX-kas"/>
                        <constraint firstItem="nqY-xY-Iz0" firstAttribute="centerY" secondItem="eu5-2S-xpm" secondAttribute="centerY" constant="3" id="hEr-C1-pKd"/>
                        <constraint firstItem="HRl-MT-kqB" firstAttribute="leading" relation="greaterThanOrEqual" secondItem="6dE-ya-mrD" secondAttribute="trailing" constant="8" id="iFP-th-huK"/>
                        <constraint firstAttribute="bottom" secondItem="l2B-fb-Dkb" secondAttribute="bottom" id="lg7-LQ-y86"/>
                        <constraint firstAttribute="bottom" secondItem="6dE-ya-mrD" secondAttribute="bottom" constant="6" id="mRY-1L-KXm"/>
                        <constraint firstItem="rwq-3y-Mg0" firstAttribute="centerY" secondItem="nqY-xY-Iz0" secondAttribute="centerY" id="nvN-Qm-1MG"/>
                        <constraint firstItem="l2B-fb-Dkb" firstAttribute="leading" secondItem="rwq-3y-Mg0" secondAttribute="trailing" id="pyV-PJ-nTT"/>
                        <constraint firstItem="HRl-MT-kqB" firstAttribute="centerY" secondItem="rwq-3y-Mg0" secondAttribute="centerY" id="szt-mH-qz4"/>
                        <constraint firstItem="6dE-ya-mrD" firstAttribute="leading" secondItem="eu5-2S-xpm" secondAttribute="leading" constant="10" id="tad-qV-G1m"/>
                        <constraint firstItem="82H-sg-SOL" firstAttribute="leading" secondItem="eu5-2S-xpm" secondAttribute="leading" constant="10" id="zt1-Eq-Tuz"/>
                    </constraints>
                    <connections>
                        <outlet property="arrivalTimeLabel" destination="HRl-MT-kqB" id="Nvg-Jp-KsB"/>
                        <outlet property="distanceRemainingLabel" destination="6dE-ya-mrD" id="HoP-EZ-fPC"/>
                        <outlet property="dividerView" destination="rwq-3y-Mg0" id="MlN-hT-NJe"/>
                        <outlet property="timeRemainingLabel" destination="82H-sg-SOL" id="Bea-dd-jkr"/>
                    </connections>
                </view>
            </objects>
            <point key="canvasLocation" x="4007" y="467"/>
        </scene>
    </scenes>
    <resources>
        <image name="close" width="14" height="14"/>
        <image name="feedback" width="20" height="20"/>
        <image name="feedback_car_crash" width="38" height="33"/>
        <image name="overview" width="16" height="14"/>
        <image name="report_checkmark" width="42" height="28"/>
        <image name="star" width="31" height="28"/>
        <image name="volume_off" width="18" height="18"/>
        <image name="volume_up" width="18" height="18"/>
    </resources>
</document><|MERGE_RESOLUTION|>--- conflicted
+++ resolved
@@ -618,17 +618,11 @@
                                                         <constraint firstItem="S05-Rj-CoM" firstAttribute="centerY" secondItem="R0k-uF-hfD" secondAttribute="centerY" id="wIZ-ft-EBg"/>
                                                     </constraints>
                                                 </view>
-<<<<<<< HEAD
-                                                <label opaque="NO" userInteractionEnabled="NO" contentMode="left" horizontalHuggingPriority="251" verticalHuggingPriority="251" text="Label" textAlignment="natural" lineBreakMode="tailTruncation" baselineAdjustment="alignBaselines" minimumScaleFactor="0.5" translatesAutoresizingMaskIntoConstraints="NO" id="qH5-Og-q0a">
-                                                    <rect key="frame" x="54.5" y="96" width="47.5" height="23"/>
-                                                    <fontDescription key="fontDescription" type="system" weight="medium" pointSize="19"/>
-=======
                                                 <label opaque="NO" userInteractionEnabled="NO" contentMode="left" horizontalHuggingPriority="251" verticalHuggingPriority="251" textAlignment="center" lineBreakMode="wordWrap" numberOfLines="0" baselineAdjustment="alignBaselines" adjustsFontSizeToFit="NO" translatesAutoresizingMaskIntoConstraints="NO" id="qH5-Og-q0a">
                                                     <rect key="frame" x="38" y="86" width="50" height="43"/>
                                                     <string key="text">Label 
 Label  </string>
                                                     <fontDescription key="fontDescription" type="system" weight="medium" pointSize="18"/>
->>>>>>> 937a1ef7
                                                     <color key="textColor" red="0.066666666666666666" green="0.066666666666666666" blue="0.066666666666666666" alpha="1" colorSpace="custom" customColorSpace="sRGB"/>
                                                     <nil key="highlightedColor"/>
                                                     <attributedString key="userComments">
