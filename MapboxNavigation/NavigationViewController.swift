--- conflicted
+++ resolved
@@ -12,12 +12,12 @@
      Called when the user exits a route and dismisses the navigation view controller by tapping the Cancel button.
      */
     @objc optional func navigationViewControllerDidCancelNavigation(_ navigationViewController: NavigationViewController)
-    
+
     /**
      Called when the user arrives at the destination waypoint for a route leg.
-     
+
      This method is called when the navigation view controller arrives at the waypoint. You can implement this method to prevent the navigation view controller from automatically advancing to the next leg. For example, you can and show an interstitial sheet upon arrival and pause navigation by returning `false`, then continue the route when the user dismisses the sheet. If this method is unimplemented, the navigation view controller automatically advances to the next leg when arriving at a waypoint.
-     
+
      - postcondition: If you return `false` within this method, you must manually advance to the next leg: obtain the value of the `routeController` and its `RouteController.routeProgress` property, then increment the `RouteProgress.legIndex` property.
      - parameter navigationViewController: The navigation view controller that has arrived at a waypoint.
      - parameter waypoint: The waypoint that the user has arrived at.
@@ -27,148 +27,148 @@
 
     /**
      Returns whether the navigation view controller should be allowed to calculate a new route.
-     
+
      If implemented, this method is called as soon as the navigation view controller detects that the user is off the predetermined route. Implement this method to conditionally prevent rerouting. If this method returns `true`, `navigationViewController(_:willRerouteFrom:)` will be called immediately afterwards.
-     
+
      - parameter navigationViewController: The navigation view controller that has detected the need to calculate a new route.
      - parameter location: The user’s current location.
      - returns: True to allow the navigation view controller to calculate a new route; false to keep tracking the current route.
     */
     @objc(navigationViewController:shouldRerouteFromLocation:)
     optional func navigationViewController(_ navigationViewController: NavigationViewController, shouldRerouteFrom location: CLLocation) -> Bool
-    
+
     /**
      Called immediately before the navigation view controller calculates a new route.
-     
+
      This method is called after `navigationViewController(_:shouldRerouteFrom:)` is called, simultaneously with the `RouteControllerWillReroute` notification being posted, and before `navigationViewController(_:didRerouteAlong:)` is called.
-     
+
      - parameter navigationViewController: The navigation view controller that will calculate a new route.
      - parameter location: The user’s current location.
      */
     @objc(navigationViewController:willRerouteFromLocation:)
     optional func navigationViewController(_ navigationViewController: NavigationViewController, willRerouteFrom location: CLLocation)
-    
+
     /**
      Called immediately after the navigation view controller receives a new route.
-     
+
      This method is called after `navigationViewController(_:willRerouteFrom:)` and simultaneously with the `RouteControllerDidReroute` notification being posted.
-     
+
      - parameter navigationViewController: The navigation view controller that has calculated a new route.
      - parameter route: The new route.
      */
     @objc(navigationViewController:didRerouteAlongRoute:)
     optional func navigationViewController(_ navigationViewController: NavigationViewController, didRerouteAlong route: Route)
-    
+
     /**
      Called when the navigation view controller fails to receive a new route.
-     
+
      This method is called after `navigationViewController(_:willRerouteFrom:)` and simultaneously with the `RouteControllerDidFailToReroute` notification being posted.
-     
+
      - parameter navigationViewController: The navigation view controller that has calculated a new route.
      - parameter error: An error raised during the process of obtaining a new route.
      */
     @objc(navigationViewController:didFailToRerouteWithError:)
     optional func navigationViewController(_ navigationViewController: NavigationViewController, didFailToRerouteWith error: Error)
-    
+
     /**
      Returns an `MGLStyleLayer` that determines the appearance of the route line.
-     
+
      If this method is unimplemented, the navigation map view draws the route line using an `MGLLineStyleLayer`.
      */
     @objc optional func navigationMapView(_ mapView: NavigationMapView, routeStyleLayerWithIdentifier identifier: String, source: MGLSource) -> MGLStyleLayer?
-    
+
     /**
      Returns an `MGLStyleLayer` that determines the appearance of the route line’s casing.
-     
+
      If this method is unimplemented, the navigation map view draws the route line’s casing using an `MGLLineStyleLayer` whose width is greater than that of the style layer returned by `navigationMapView(_:routeStyleLayerWithIdentifier:source:)`.
      */
     @objc optional func navigationMapView(_ mapView: NavigationMapView, routeCasingStyleLayerWithIdentifier identifier: String, source: MGLSource) -> MGLStyleLayer?
-    
+
     /**
      Returns an `MGLShape` that represents the path of the route line.
-     
+
      If this method is unimplemented, the navigation map view represents the route line using an `MGLPolylineFeature` based on `route`’s `coordinates` property.
      */
     @objc optional func navigationMapView(_ mapView: NavigationMapView, shapeDescribing route: Route) -> MGLShape?
-    
+
     /**
      Returns an `MGLShape` that represents the path of the route line’s casing.
-     
+
      If this method is unimplemented, the navigation map view represents the route line’s casing using an `MGLPolylineFeature` identical to the one returned by `navigationMapView(_:shapeDescribing:)`.
      */
     @objc optional func navigationMapView(_ mapView: NavigationMapView, simplifiedShapeDescribing route: Route) -> MGLShape?
-    
+
     /*
      Returns an `MGLStyleLayer` that marks the location of each destination along the route when there are multiple destinations. The returned layer is added to the map below the layer returned by `navigationMapView(_:waypointSymbolStyleLayerWithIdentifier:source:)`.
-     
+
      If this method is unimplemented, the navigation map view marks each destination waypoint with a circle.
      */
     @objc optional func navigationMapView(_ mapView: NavigationMapView, waypointStyleLayerWithIdentifier identifier: String, source: MGLSource) -> MGLStyleLayer?
-    
+
     /*
      Returns an `MGLStyleLayer` that places an identifying symbol on each destination along the route when there are multiple destinations. The returned layer is added to the map above the layer returned by `navigationMapView(_:waypointStyleLayerWithIdentifier:source:)`.
-     
+
      If this method is unimplemented, the navigation map view labels each destination waypoint with a number, starting with 1 at the first destination, 2 at the second destination, and so on.
      */
     @objc optional func navigationMapView(_ mapView: NavigationMapView, waypointSymbolStyleLayerWithIdentifier identifier: String, source: MGLSource) -> MGLStyleLayer?
-    
+
     /**
      Returns an `MGLShape` that represents the destination waypoints along the route (that is, excluding the origin).
-     
+
      If this method is unimplemented, the navigation map view represents the route waypoints using `navigationMapView(_:shapeFor:)`.
      */
     @objc optional func navigationMapView(_ mapView: NavigationMapView, shapeFor waypoints: [Waypoint]) -> MGLShape?
-    
+
     /**
      Called when the user taps on the route.
      - parameter mapView: The map view of the NavigationViewController
      - parameter route: The route (on the map) that was tapped.
      */
     @objc optional func navigationMapView(_ mapView: NavigationMapView, didTap route: Route)
-    
+
     /**
      Return an `MGLAnnotationImage` that represents the destination marker.
-     
+
      If this method is unimplemented, the navigation map view will represent the destination annotation with the default marker.
      */
     @objc optional func navigationMapView(_ mapView: MGLMapView, imageFor annotation: MGLAnnotation) -> MGLAnnotationImage?
-    
+
     /**
      Returns a view object to mark the given point annotation object on the map.
-     
+
      The user location annotation view can also be customized via this method. When annotation is an instance of `MGLUserLocation`, return an instance of `MGLUserLocationAnnotationView` (or a subclass thereof). Note that, when `NavigationMapView.tracksUserCourse` is set to `true`, the map view uses a distinct user course view; to customize it, set the `NavigationMapView.userCourseView` property of the map view returned by this view controller’s `mapView` property.
      */
     @objc optional func navigationMapView(_ mapView: MGLMapView, viewFor annotation: MGLAnnotation) -> MGLAnnotationView?
-    
+
     /**
      Called when the user opens the feedback form.
      */
     @objc optional func navigationViewControllerDidOpenFeedback(_ viewController: NavigationViewController)
-    
+
     /**
      Called when the user dismisses the feedback form.
      */
     @objc optional func navigationViewControllerDidCancelFeedback(_ viewController: NavigationViewController)
-    
+
     /**
      Called when the user sends feedback.
-     
+
      - parameter viewController: The navigation view controller that reported the feedback.
      - parameter feedbackId: A UUID string used to identify the feedback event.
      - parameter feedbackType: The type of feedback event that was sent.
      */
     @objc optional func navigationViewController(_ viewController: NavigationViewController, didSend feedbackId: String, feedbackType: FeedbackType)
-    
+
     /**
      Returns the center point of the user course view in screen coordinates relative to the map view.
      */
     @objc optional func navigationViewController(_ navigationViewController: NavigationViewController, mapViewUserAnchorPoint mapView: NavigationMapView) -> CGPoint
-    
+
     /**
      Called when a location has been idenetified as unqualified to navigate on.
-     
+
      See `CLLocation.isQualified` for more information about what qualifies a location.
-     
+
      - parameter navigationViewController: The navigation view controller that discarded the location.
      - parameter location: The location that will be discarded.
      - return: If `true`, the location is discarded and the `NavigationViewController` will not consider it. If `false`, the location will not be thrown out.
@@ -178,15 +178,15 @@
 
 /**
  `NavigationViewController` is fully featured, turn by turn navigation UI.
- 
+
  It provides step by step instructions, an overview of all steps for the given route and support for basic styling.
  */
 @objc(MBNavigationViewController)
 public class NavigationViewController: UIViewController {
-    
-    /** 
+
+    /**
      A `Route` object constructed by [MapboxDirections](https://mapbox.github.io/mapbox-navigation-ios/directions/).
-     
+
      In cases where you need to update the route after navigation has started you can set a new `route` here and `NavigationViewController` will update its UI accordingly.
      */
     @objc public var route: Route! {
@@ -201,40 +201,40 @@
             mapViewController?.notifyDidReroute(route: route)
         }
     }
-    
-    /** 
+
+    /**
      An instance of `MGLAnnotation` that will be shown on on the destination of your route. The last coordinate of the route will be used if no destination is given.
     */
     @available(*, deprecated, message: "Destination is no longer supported. A destination annotation will automatically be added to map given the route.")
     @objc public var destination: MGLAnnotation!
-    
+
     /**
      An instance of `Directions` need for rerouting. See [Mapbox Directions](https://mapbox.github.io/mapbox-navigation-ios/directions/) for further information.
      */
     @objc public var directions: Directions!
-    
+
     /**
      An optional `MGLMapCamera` you can use to improve the initial transition from a previous viewport and prevent a trigger from an excessive significant location update.
      */
     @objc public var pendingCamera: MGLMapCamera?
-    
+
     /**
      An instance of `MGLAnnotation` representing the origin of your route.
      */
     @objc public var origin: MGLAnnotation?
-    
+
     /**
      The receiver’s delegate.
      */
     @objc public weak var delegate: NavigationViewControllerDelegate?
-    
+
     /**
      Provides access to various speech synthesizer options.
-     
+
      See `RouteVoiceController` for more information.
      */
     @objc public lazy var voiceController: RouteVoiceController? = MapboxVoiceController()
-    
+
     /**
      Provides all routing logic for the user.
 
@@ -245,10 +245,10 @@
             mapViewController?.routeController = routeController
         }
     }
-    
+
     /**
      The main map view displayed inside the view controller.
-     
+
      - note: Do not change this map view’s delegate.
      */
     @objc public var mapView: NavigationMapView? {
@@ -256,19 +256,19 @@
             return mapViewController?.mapView
         }
     }
-    
+
     /**
      Determines whether the user location annotation is moved from the raw user location reported by the device to the nearest location along the route.
-     
+
      By default, this property is set to `true`, causing the user location annotation to be snapped to the route.
      */
     @objc public var snapsUserLocationAnnotationToRoute = true
-    
+
     /**
      Toggles sending of UILocalNotification upon upcoming steps when application is in the background. Defaults to `true`.
      */
     @objc public var sendsNotifications: Bool = true
-    
+
     /**
      Shows a button that allows drivers to report feedback such as accidents, closed roads,  poor instructions, etc. Defaults to `true`.
      */
@@ -278,7 +278,7 @@
             showsEndOfRouteFeedback = showsReportFeedback
         }
     }
-    
+
     /**
     Shows End of route Feedback UI when the route controller arrives at the final destination. Defaults to `true.`
     */
@@ -287,7 +287,7 @@
             mapViewController?.showsEndOfRoute = showsEndOfRouteFeedback
         }
     }
-    
+
     /**
      If true, the map style and UI will automatically be updated given the time of day.
      */
@@ -296,20 +296,19 @@
             styleManager.automaticallyAdjustsStyleForTimeOfDay = automaticallyAdjustsStyleForTimeOfDay
         }
     }
-    
+
     var mapViewController: RouteMapViewController?
-    
+
     /**
      A Boolean value that determines whether the map annotates the locations at which instructions are spoken for debugging purposes.
      */
     @objc public var annotatesSpokenInstructions = false
-    
+
     /**
      A Boolean value that indicates whether the dark style should apply when a route controller enters a tunnel.
      */
     @objc public var usesNightStyleInsideTunnels: Bool = false
     
-<<<<<<< HEAD
     /**
      If true, the maximum speed limit for the segment of road the user is current traveling on will be shown.
      */
@@ -318,16 +317,15 @@
             mapViewController?.showMaximumSpeedLimitSign = showMaximumSpeedLimitSign
         }
     }
-    
+
     let progressBar = ProgressBar()
-=======
->>>>>>> d9b7d2f4
+
     var styleManager: StyleManager!
-    
+
     required public init?(coder aDecoder: NSCoder) {
         super.init(coder: aDecoder)
     }
-    
+
     /**
      Initializes a `NavigationViewController` that provides turn by turn navigation for the given route. A optional `direction` object is needed for  potential rerouting.
 
@@ -338,17 +336,17 @@
                          directions: Directions = Directions.shared,
                          styles: [Style]? = [DayStyle(), NightStyle()],
                          locationManager: NavigationLocationManager? = NavigationLocationManager()) {
-        
+
         super.init(nibName: nil, bundle: nil)
-        
+
         self.routeController = RouteController(along: route, directions: directions, locationManager: locationManager ?? NavigationLocationManager())
         self.routeController.usesDefaultUserInterface = true
         self.routeController.delegate = self
-        
+
         self.directions = directions
         self.route = route
         NavigationSettings.shared.distanceUnit = route.routeOptions.locale.usesMetric ? .kilometer : .mile
-        
+
         let mapViewController = RouteMapViewController(routeController: self.routeController, delegate: self)
         self.mapViewController = mapViewController
         mapViewController.destination = route.legs.last?.destination
@@ -358,64 +356,64 @@
         let mapSubview: UIView = mapViewController.view
         mapSubview.translatesAutoresizingMaskIntoConstraints = false
         view.addSubview(mapSubview)
-        
+
         mapSubview.pinInSuperview()
         mapViewController.reportButton.isHidden = !showsReportFeedback
-        
+
         self.styleManager = StyleManager(self)
         self.styleManager.styles = styles ?? [DayStyle(), NightStyle()]
-        
+
         if !(route.routeOptions is NavigationRouteOptions) {
             print("`Route` was created using `RouteOptions` and not `NavigationRouteOptions`. Although not required, this may lead to a suboptimal navigation experience. Without `NavigationRouteOptions`, it is not guaranteed you will get congestion along the route line, better ETAs and ETA label color dependent on congestion.")
         }
     }
-    
+
     deinit {
         suspendNotifications()
     }
-    
+
     override public func viewDidLoad() {
         super.viewDidLoad()
         resumeNotifications()
         view.clipsToBounds = true
     }
-    
+
     public override func viewWillAppear(_ animated: Bool) {
         super.viewWillAppear(animated)
-        
+
         //initialize voice controller if it hasn't been overridden
         _ = voiceController
-        
+
         UIApplication.shared.isIdleTimerDisabled = true
         routeController.resume()
-        
+
         if routeController.locationManager is SimulatedLocationManager {
             let format = NSLocalizedString("USER_IN_SIMULATION_MODE", bundle: .mapboxNavigation, value: "Simulating Navigation at %d×", comment: "The text of a banner that appears during turn-by-turn navigation when route simulation is enabled.")
             let localized = String.localizedStringWithFormat(format, 1)
             mapViewController?.statusView.show(localized, showSpinner: false, interactive: true)
         }
     }
-    
+
     public override func viewWillDisappear(_ animated: Bool) {
         super.viewWillDisappear(animated)
-        
+
         UIApplication.shared.isIdleTimerDisabled = false
-        
+
         routeController.suspendLocationUpdates()
     }
-    
+
     // MARK: Route controller notifications
-    
+
     func resumeNotifications() {
         NotificationCenter.default.addObserver(self, selector: #selector(progressDidChange(notification:)), name: .routeControllerProgressDidChange, object: routeController)
         NotificationCenter.default.addObserver(self, selector: #selector(didPassInstructionPoint(notification:)), name: .routeControllerDidPassSpokenInstructionPoint, object: routeController)
     }
-    
+
     func suspendNotifications() {
         NotificationCenter.default.removeObserver(self, name: .routeControllerProgressDidChange, object: routeController)
         NotificationCenter.default.removeObserver(self, name: .routeControllerDidPassSpokenInstructionPoint, object: routeController)
     }
-    
+
     @objc func progressDidChange(notification: NSNotification) {
         let routeProgress = notification.userInfo![RouteControllerNotificationUserInfoKey.routeProgressKey] as! RouteProgress
         let location = notification.userInfo![RouteControllerNotificationUserInfoKey.locationKey] as! CLLocation
@@ -432,35 +430,35 @@
                 }
         }
     }
-    
+
     @objc func didPassInstructionPoint(notification: NSNotification) {
         let routeProgress = notification.userInfo![RouteControllerNotificationUserInfoKey.routeProgressKey] as! RouteProgress
-        
+
         mapViewController?.updateMapOverlays(for: routeProgress)
         mapViewController?.updateCameraAltitude(for: routeProgress)
-        
+
         clearStaleNotifications()
-        
+
         if routeProgress.currentLegProgress.currentStepProgress.durationRemaining <= RouteControllerHighAlertInterval {
             scheduleLocalNotification(about: routeProgress.currentLegProgress.currentStep, legIndex: routeProgress.legIndex, numberOfLegs: routeProgress.route.legs.count)
         }
     }
-    
+
     func scheduleLocalNotification(about step: RouteStep, legIndex: Int?, numberOfLegs: Int?) {
         guard sendsNotifications else { return }
         guard UIApplication.shared.applicationState == .background else { return }
         guard let text = step.instructionsSpokenAlongStep?.last?.text else { return }
-        
+
         let notification = UILocalNotification()
         notification.alertBody = text
         notification.fireDate = Date()
-        
+
         clearStaleNotifications()
-        
+
         UIApplication.shared.cancelAllLocalNotifications()
         UIApplication.shared.scheduleLocalNotification(notification)
     }
-    
+
     func clearStaleNotifications() {
         guard sendsNotifications else { return }
         // Remove all outstanding notifications from notification center.
@@ -476,51 +474,51 @@
     public func navigationMapView(_ mapView: NavigationMapView, routeCasingStyleLayerWithIdentifier identifier: String, source: MGLSource) -> MGLStyleLayer? {
         return delegate?.navigationMapView?(mapView, routeCasingStyleLayerWithIdentifier: identifier, source: source)
     }
-    
+
     public func navigationMapView(_ mapView: NavigationMapView, routeStyleLayerWithIdentifier identifier: String, source: MGLSource) -> MGLStyleLayer? {
         return delegate?.navigationMapView?(mapView, routeStyleLayerWithIdentifier: identifier, source: source)
     }
-    
+
     func navigationMapView(_ mapView: NavigationMapView, didTap route: Route) {
         delegate?.navigationMapView?(mapView, didTap: route)
     }
-    
+
     public func navigationMapView(_ mapView: NavigationMapView, shapeDescribing route: Route) -> MGLShape? {
         return delegate?.navigationMapView?(mapView, shapeDescribing: route)
     }
-    
+
     public func navigationMapView(_ mapView: NavigationMapView, simplifiedShapeDescribing route: Route) -> MGLShape? {
         return delegate?.navigationMapView?(mapView, shapeDescribing: route)
     }
-    
+
     public func navigationMapView(_ mapView: NavigationMapView, waypointStyleLayerWithIdentifier identifier: String, source: MGLSource) -> MGLStyleLayer? {
         return delegate?.navigationMapView?(mapView, waypointStyleLayerWithIdentifier: identifier, source: source)
     }
-    
+
     public func navigationMapView(_ mapView: NavigationMapView, waypointSymbolStyleLayerWithIdentifier identifier: String, source: MGLSource) -> MGLStyleLayer? {
         return delegate?.navigationMapView?(mapView, waypointSymbolStyleLayerWithIdentifier: identifier, source: source)
     }
-    
+
     public func navigationMapView(_ mapView: NavigationMapView, shapeFor waypoints: [Waypoint]) -> MGLShape? {
         return delegate?.navigationMapView?(mapView, shapeFor: waypoints)
     }
-    
+
     func navigationMapView(_ mapView: MGLMapView, imageFor annotation: MGLAnnotation) -> MGLAnnotationImage? {
         return delegate?.navigationMapView?(mapView, imageFor: annotation)
     }
-    
+
     func navigationMapView(_ mapView: MGLMapView, viewFor annotation: MGLAnnotation) -> MGLAnnotationView? {
         return delegate?.navigationMapView?(mapView, viewFor: annotation)
     }
-    
+
     func mapViewControllerDidOpenFeedback(_ mapViewController: RouteMapViewController) {
         delegate?.navigationViewControllerDidOpenFeedback?(self)
     }
-    
+
     func mapViewControllerDidCancelFeedback(_ mapViewController: RouteMapViewController) {
         delegate?.navigationViewControllerDidCancelFeedback?(self)
     }
-    
+
     func mapViewControllerDidCancelNavigation(_ mapViewController: RouteMapViewController) {
         if delegate?.navigationViewControllerDidCancelNavigation?(self) != nil {
             // The receiver should handle dismissal of the NavigationViewController
@@ -528,15 +526,15 @@
             dismiss(animated: true, completion: nil)
         }
     }
-    
+
     func mapViewController(_ mapViewController: RouteMapViewController, didSend feedbackId: String, feedbackType: FeedbackType) {
         delegate?.navigationViewController?(self, didSend: feedbackId, feedbackType: feedbackType)
     }
-    
+
     public func navigationMapViewUserAnchorPoint(_ mapView: NavigationMapView) -> CGPoint {
         return delegate?.navigationViewController?(self, mapViewUserAnchorPoint: mapView) ?? .zero
     }
-    
+
     func mapViewControllerShouldAnnotateSpokenInstructions(_ routeMapViewController: RouteMapViewController) -> Bool {
         return annotatesSpokenInstructions
     }
@@ -547,24 +545,24 @@
     @objc public func routeController(_ routeController: RouteController, shouldRerouteFrom location: CLLocation) -> Bool {
         return delegate?.navigationViewController?(self, shouldRerouteFrom: location) ?? true
     }
-    
+
     @objc public func routeController(_ routeController: RouteController, willRerouteFrom location: CLLocation) {
         delegate?.navigationViewController?(self, willRerouteFrom: location)
     }
-    
+
     @objc public func routeController(_ routeController: RouteController, didRerouteAlong route: Route) {
         mapViewController?.notifyDidReroute(route: route)
         delegate?.navigationViewController?(self, didRerouteAlong: route)
     }
-    
+
     @objc public func routeController(_ routeController: RouteController, didFailToRerouteWith error: Error) {
         delegate?.navigationViewController?(self, didFailToRerouteWith: error)
     }
-    
+
     @objc public func routeController(_ routeController: RouteController, shouldDiscard location: CLLocation)  -> Bool {
         return delegate?.navigationViewController?(self, shouldDiscard: location) ?? true
     }
-    
+
     @objc public func routeController(_ routeController: RouteController, didUpdate locations: [CLLocation]) {
         if snapsUserLocationAnnotationToRoute, let location = routeController.location ?? locations.last {
             mapViewController?.mapView.updateCourseTracking(location: location, animated: true)
@@ -574,10 +572,10 @@
             mapViewController?.labelCurrentRoad(at: location)
         }
     }
-    
+
     @objc public func routeController(_ routeController: RouteController, didArriveAt waypoint: Waypoint) -> Bool {
         let advancesToNextLeg = delegate?.navigationViewController?(self, didArriveAt: waypoint) ?? true
-        
+
         if routeController.routeProgress.isFinalLeg && advancesToNextLeg && showsEndOfRouteFeedback {
             self.mapViewController?.showEndOfRoute { _ in }
         }
@@ -587,7 +585,7 @@
 
 
 extension NavigationViewController: StyleManagerDelegate {
-    
+
     public func locationFor(styleManager: StyleManager) -> CLLocation {
         guard let location = routeController.location else {
             if let coordinate = routeController.routeProgress.route.coordinates?.first {
@@ -596,17 +594,17 @@
                 return CLLocation()
             }
         }
-        
+
         return location
     }
-    
+
     public func styleManager(_ styleManager: StyleManager, didApply style: Style) {
         if mapView?.styleURL != style.mapStyleURL {
             mapView?.style?.transition = MGLTransition(duration: 0.5, delay: 0)
             mapView?.styleURL = style.mapStyleURL
         }
     }
-    
+
     public func styleManagerDidRefreshAppearance(_ styleManager: StyleManager) {
         mapView?.reloadStyle(self)
     }
