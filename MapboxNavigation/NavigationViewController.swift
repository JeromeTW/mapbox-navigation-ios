--- conflicted
+++ resolved
@@ -501,13 +501,8 @@
         return delegate?.navigationMapView?(mapView, waypointSymbolStyleLayerWithIdentifier: identifier, source: source)
     }
     
-<<<<<<< HEAD
-    @objc public func navigationMapView(_ mapView: NavigationMapView, shapeFor waypoints: [Waypoint]) -> MGLShape? {
-        return delegate?.navigationMapView?(mapView, shapeFor: waypoints)
-=======
-    public func navigationMapView(_ mapView: NavigationMapView, shapeFor waypoints: [Waypoint], legIndex: Int) -> MGLShape? {
+    @objc public func navigationMapView(_ mapView: NavigationMapView, shapeFor waypoints: [Waypoint], legIndex: Int) -> MGLShape? {
         return delegate?.navigationMapView?(mapView, shapeFor: waypoints, legIndex: legIndex)
->>>>>>> 7b7ce41e
     }
     
     @objc public func navigationMapView(_ mapView: MGLMapView, imageFor annotation: MGLAnnotation) -> MGLAnnotationImage? {
