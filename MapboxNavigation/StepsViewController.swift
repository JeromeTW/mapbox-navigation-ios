import UIKit
import MapboxDirections
import MapboxCoreNavigation
import Turf

@objc(MBStepsBackgroundView)
open class StepsBackgroundView: UIView { }

protocol StepsViewControllerDelegate: class {
    func stepsViewController(_ viewController: StepsViewController, didSelect step: RouteStep, cell: StepTableViewCell)
    func didDismissStepsViewController(_ viewController: StepsViewController)
}

/// :nodoc:
@objc(MBStepsViewController)
open class StepsViewController: UIViewController {
    
    weak var tableView: UITableView!
    weak var backgroundView: UIView!
    weak var bottomView: UIView!
    weak var separatorBottomView: SeparatorView!
    weak var dismissButton: DismissButton!
    weak var delegate: StepsViewControllerDelegate?
    
    typealias CompletionHandler = () -> Void
    
    let cellId = "StepTableViewCellId"
    var routeProgress: RouteProgress!
    
    typealias StepSection = [RouteStep]
    var sections = [StepSection]()
    
    var previousLegIndex: Int = NSNotFound
    var previousStepIndex: Int = NSNotFound
    
    /**
     Initializes StepsViewController with a RouteProgress object.
     
     - parameter routeProgress: The user's current route progress.
     - SeeAlso: [RouteProgress](https://www.mapbox.com/mapbox-navigation-ios/navigation/0.14.1/Classes/RouteProgress.html)
     */
    public convenience init(routeProgress: RouteProgress) {
        self.init()
        self.routeProgress = routeProgress
    }
    
    @discardableResult
    func rebuildDataSourceIfNecessary() -> Bool {
        
        let legIndex = routeProgress.legIndex
        let stepIndex = routeProgress.currentLegProgress.stepIndex
        let didProcessCurrentStep = previousLegIndex == legIndex && previousStepIndex == stepIndex
        
        guard !didProcessCurrentStep else { return false }
        
        sections.removeAll()
        
        let currentLeg = routeProgress.currentLeg
        
        // Add remaining steps for current leg
        var section = [RouteStep]()
        for (index, step) in currentLeg.steps.enumerated() {
            guard index > stepIndex else { continue }
            // Don't include the last step, it includes nothing
            guard index < currentLeg.steps.count - 1 else { continue }
            section.append(step)
        }
        
        if !section.isEmpty {
            sections.append(section)
        }
        
        // Include all steps on any future legs
        if !routeProgress.isFinalLeg {
            routeProgress.route.legs.suffix(from: routeProgress.legIndex + 1).forEach {
                var steps = $0.steps
                // Don't include the last step, it includes nothing
                _ = steps.popLast()
                sections.append(steps)
            }
        }
        
        previousStepIndex = stepIndex
        previousLegIndex = legIndex
        
        return true
    }
    
    override open func viewDidLoad() {
        super.viewDidLoad()
        setupViews()
        rebuildDataSourceIfNecessary()
        
        NotificationCenter.default.addObserver(self, selector: #selector(StepsViewController.progressDidChange(_:)), name: .routeControllerProgressDidChange, object: nil)
    }
    
    deinit {
        NotificationCenter.default.removeObserver(self, name: .routeControllerProgressDidChange, object: nil)
    }
    
    @objc func progressDidChange(_ notification: Notification) {
    
        if rebuildDataSourceIfNecessary() {
            tableView.reloadData()
        }
    }
    
    func setupViews() {
        view.translatesAutoresizingMaskIntoConstraints = false
        
        let backgroundView = StepsBackgroundView()
        backgroundView.translatesAutoresizingMaskIntoConstraints = false
        view.addSubview(backgroundView)
        self.backgroundView = backgroundView
        
        backgroundView.topAnchor.constraint(equalTo: view.topAnchor).isActive = true
        backgroundView.leadingAnchor.constraint(equalTo: view.leadingAnchor).isActive = true
        backgroundView.bottomAnchor.constraint(equalTo: view.bottomAnchor).isActive = true
        backgroundView.trailingAnchor.constraint(equalTo: view.trailingAnchor).isActive = true
        
        let tableView = UITableView(frame: view.bounds, style: .plain)
        tableView.separatorColor = .clear
        tableView.backgroundColor = .clear
        tableView.backgroundView = nil
        tableView.translatesAutoresizingMaskIntoConstraints = false
        tableView.delegate = self
        tableView.dataSource = self
        view.addSubview(tableView)
        self.tableView = tableView
        
        let dismissButton = DismissButton(type: .custom)
        dismissButton.translatesAutoresizingMaskIntoConstraints = false
        let title = NSLocalizedString("DISMISS_STEPS_TITLE", bundle: .mapboxNavigation, value: "Close", comment: "Dismiss button title on the steps view")
        dismissButton.setTitle(title, for: .normal)
        dismissButton.addTarget(self, action: #selector(StepsViewController.tappedDismiss(_:)), for: .touchUpInside)
        view.addSubview(dismissButton)
        self.dismissButton = dismissButton
        
        let bottomView = UIView()
        bottomView.translatesAutoresizingMaskIntoConstraints = false
        bottomView.backgroundColor = DismissButton.appearance().backgroundColor
        view.addSubview(bottomView)
        self.bottomView = bottomView
        
        let separatorBottomView = SeparatorView()
        separatorBottomView.translatesAutoresizingMaskIntoConstraints = false
        dismissButton.addSubview(separatorBottomView)
        self.separatorBottomView = separatorBottomView

        dismissButton.heightAnchor.constraint(equalToConstant: 54).isActive = true
        dismissButton.leadingAnchor.constraint(equalTo: view.leadingAnchor).isActive = true
        dismissButton.bottomAnchor.constraint(equalTo: view.safeBottomAnchor).isActive = true
        dismissButton.trailingAnchor.constraint(equalTo: view.trailingAnchor).isActive = true
        
        bottomView.topAnchor.constraint(equalTo: dismissButton.bottomAnchor).isActive = true
        bottomView.leadingAnchor.constraint(equalTo: view.leadingAnchor).isActive = true
        bottomView.bottomAnchor.constraint(equalTo: view.bottomAnchor).isActive = true
        bottomView.trailingAnchor.constraint(equalTo: view.trailingAnchor).isActive = true
        
        separatorBottomView.topAnchor.constraint(equalTo: dismissButton.topAnchor).isActive = true
        separatorBottomView.leadingAnchor.constraint(equalTo: dismissButton.leadingAnchor).isActive = true
        separatorBottomView.trailingAnchor.constraint(equalTo: dismissButton.trailingAnchor).isActive = true
        separatorBottomView.heightAnchor.constraint(equalToConstant: 1 / UIScreen.main.scale).isActive = true
        
        tableView.topAnchor.constraint(equalTo: view.topAnchor).isActive = true
        tableView.leadingAnchor.constraint(equalTo: view.leadingAnchor).isActive = true
        tableView.bottomAnchor.constraint(equalTo: dismissButton.topAnchor).isActive = true
        tableView.trailingAnchor.constraint(equalTo: view.trailingAnchor).isActive = true
        
        tableView.register(StepTableViewCell.self, forCellReuseIdentifier: cellId)
    }
    
    func dropDownAnimation() {
        var frame = view.frame
        frame.origin.y -= frame.height
        view.frame = frame
        
        UIView.animate(withDuration: 0.35, delay: 0, options: [.beginFromCurrentState, .curveEaseOut], animations: {
            var frame = self.view.frame
            frame.origin.y += frame.height
            self.view.frame = frame
        }, completion: nil)
    }
    
    func slideUpAnimation(completion: CompletionHandler? = nil) {
        UIView.animate(withDuration: 0.35, delay: 0, options: [.beginFromCurrentState, .curveEaseIn], animations: {
            var frame = self.view.frame
            frame.origin.y -= frame.height
            self.view.frame = frame
        }) { (completed) in
            completion?()
        }
    }
    
    @IBAction func tappedDismiss(_ sender: Any) {
        delegate?.didDismissStepsViewController(self)
    }
    
    func dismiss(completion: CompletionHandler? = nil) {
        slideUpAnimation {
            self.willMove(toParentViewController: nil)
            self.view.removeFromSuperview()
            self.removeFromParentViewController()
            completion?()
        }
    }
}

extension StepsViewController: UITableViewDelegate {
    public func tableView(_ tableView: UITableView, didSelectRowAt indexPath: IndexPath) {
        tableView.deselectRow(at: indexPath, animated: true)
        let step = sections[indexPath.section][indexPath.row]
        let cell = tableView.cellForRow(at: indexPath) as! StepTableViewCell
        delegate?.stepsViewController(self, didSelect: step, cell: cell)
    }
}

extension StepsViewController: UITableViewDataSource {
    public func numberOfSections(in tableView: UITableView) -> Int {
        return sections.count
    }
    
    public func tableView(_ tableView: UITableView, numberOfRowsInSection section: Int) -> Int {
        let steps = sections[section]
        return steps.count
    }
    
    public func tableView(_ tableView: UITableView, heightForRowAt indexPath: IndexPath) -> CGFloat {
        return 96
    }
    
    public func tableView(_ tableView: UITableView, cellForRowAt indexPath: IndexPath) -> UITableViewCell {
        let cell = tableView.dequeueReusableCell(withIdentifier: cellId, for: indexPath) as! StepTableViewCell
        return cell
    }
    
    public func tableView(_ tableView: UITableView, willDisplay cell: UITableViewCell, forRowAt indexPath: IndexPath) {
        updateCell(cell as! StepTableViewCell, at: indexPath)
    }
    
    func updateCell(_ cell: StepTableViewCell, at indexPath: IndexPath) {
        cell.instructionsView.primaryLabel.viewForAvailableBoundsCalculation = cell
        cell.instructionsView.secondaryLabel.viewForAvailableBoundsCalculation = cell
        
        let step = sections[indexPath.section][indexPath.row]
       
<<<<<<< HEAD
        let usePreviousLeg = indexPath.section != 0 && indexPath.row == 0 
        
        if usePreviousLeg {
            let leg = routeProgress.route.legs[indexPath.section-1]
            let stepBefore = leg.steps[leg.steps.count-1]
            if let instructions = stepBefore.instructionsDisplayedAlongStep?.last {
                cell.instructionsView.set(instructions)
                cell.instructionsView.secondaryLabel.instruction = instructions.secondaryInstruction
            }
            cell.instructionsView.distance = stepBefore.distance
        } else {
            let leg = routeProgress.route.legs[indexPath.section]
            if let stepBefore = leg.steps.stepBefore(step) {
                if let instructions = stepBefore.instructionsDisplayedAlongStep?.last {
                    cell.instructionsView.set(instructions)
                    cell.instructionsView.secondaryLabel.instruction = instructions.secondaryInstruction
                }
                cell.instructionsView.distance = stepBefore.distance
            } else {
                if let instructions = step.instructionsDisplayedAlongStep?.last {
                    cell.instructionsView.set(instructions)
                    cell.instructionsView.secondaryLabel.instruction = instructions.secondaryInstruction
                }
                cell.instructionsView.distance = nil
            }
=======
        let leg = routeProgress.route.legs[indexPath.section]
        let arrivalSecondaryInstruction = leg.destination.name
        
        if let instructions = step.instructionsDisplayedAlongStep?.last {
            cell.instructionsView.set(instructions)
            cell.instructionsView.secondaryLabel.instruction = step.maneuverType == .arrive && arrivalSecondaryInstruction != nil ? instructionForArrivalInstruction(text: arrivalSecondaryInstruction) : instructions.secondaryInstruction
>>>>>>> 536a017b
        }
        cell.instructionsView.distance = step.distance
        
        cell.instructionsView.stepListIndicatorView.isHidden = true
        
        // Hide cell separator if it’s the last row in a section
        let isLastRowInSection = indexPath.row == sections[indexPath.section].count - 1
        cell.separatorView.isHidden = isLastRowInSection
    }
    
    public func tableView(_ tableView: UITableView, titleForHeaderInSection section: Int) -> String? {
        if section == 0 {
            return nil
        }
        
        let leg = routeProgress.route.legs[section]
        let sourceName = leg.source.name
        let destinationName = leg.destination.name
        let majorWays = leg.name.components(separatedBy: ", ")
        
        if let destinationName = destinationName?.nonEmptyString, majorWays.count > 1 {
            let summary = String.localizedStringWithFormat(NSLocalizedString("LEG_MAJOR_WAYS_FORMAT", bundle: .mapboxNavigation, value: "%@ and %@", comment: "Format for displaying the first two major ways"), majorWays[0], majorWays[1])
            return String.localizedStringWithFormat(NSLocalizedString("WAYPOINT_DESTINATION_VIA_WAYPOINTS_FORMAT", bundle: .mapboxNavigation, value: "%@, via %@", comment: "Format for displaying destination and intermediate waypoints; 1 = source ; 2 = destinations"), destinationName, summary)
        } else if let sourceName = sourceName?.nonEmptyString, let destinationName = destinationName?.nonEmptyString {
            return String.localizedStringWithFormat(NSLocalizedString("WAYPOINT_SOURCE_DESTINATION_FORMAT", bundle: .mapboxNavigation, value: "%@ and %@", comment: "Format for displaying start and endpoint for leg; 1 = source ; 2 = destination"), sourceName, destinationName)
        } else {
            return leg.name
        }
    }
}

/// :nodoc:
@objc(MBStepInstructionsView)
open class StepInstructionsView: BaseInstructionsBannerView { }

/// :nodoc:
@objc(MBStepTableViewCell)
open class StepTableViewCell: UITableViewCell {
    
    weak var instructionsView: StepInstructionsView!
    weak var separatorView: SeparatorView!
    
    override init(style: UITableViewCellStyle, reuseIdentifier: String?) {
        super.init(style: style, reuseIdentifier: reuseIdentifier)
        commonInit()
    }
    
    required public init?(coder aDecoder: NSCoder) {
        super.init(coder: aDecoder)
        commonInit()
    }
    
    func commonInit() {
        selectionStyle = .none
        
        let instructionsView = StepInstructionsView()
        instructionsView.translatesAutoresizingMaskIntoConstraints = false
        instructionsView.separatorView.isHidden = true
        instructionsView.isUserInteractionEnabled = false
        addSubview(instructionsView)
        self.instructionsView = instructionsView
        
        instructionsView.topAnchor.constraint(equalTo: topAnchor).isActive = true
        instructionsView.leadingAnchor.constraint(equalTo: leadingAnchor).isActive = true
        instructionsView.bottomAnchor.constraint(equalTo: bottomAnchor).isActive = true
        instructionsView.trailingAnchor.constraint(equalTo: trailingAnchor).isActive = true
        
        let separatorView = SeparatorView()
        separatorView.translatesAutoresizingMaskIntoConstraints = false
        addSubview(separatorView)
        self.separatorView = separatorView
        
        separatorView.heightAnchor.constraint(equalToConstant: 1 / UIScreen.main.scale).isActive = true
        separatorView.leadingAnchor.constraint(equalTo: instructionsView.primaryLabel.leadingAnchor).isActive = true
        separatorView.bottomAnchor.constraint(equalTo: instructionsView.bottomAnchor).isActive = true
        separatorView.trailingAnchor.constraint(equalTo: trailingAnchor, constant: -18).isActive = true
    }

    open override func prepareForReuse() {
        super.prepareForReuse()
        instructionsView.set(nil)
    }
}

extension Array where Element == RouteStep {
    
    fileprivate func stepBefore(_ step: RouteStep) -> RouteStep? {
        guard let index = self.index(of: step) else {
            return nil
        }
        
        if index > 0 {
            return self[index-1]
        }
        
        return nil
    }
}<|MERGE_RESOLUTION|>--- conflicted
+++ resolved
@@ -243,41 +243,10 @@
         cell.instructionsView.secondaryLabel.viewForAvailableBoundsCalculation = cell
         
         let step = sections[indexPath.section][indexPath.row]
-       
-<<<<<<< HEAD
-        let usePreviousLeg = indexPath.section != 0 && indexPath.row == 0 
-        
-        if usePreviousLeg {
-            let leg = routeProgress.route.legs[indexPath.section-1]
-            let stepBefore = leg.steps[leg.steps.count-1]
-            if let instructions = stepBefore.instructionsDisplayedAlongStep?.last {
-                cell.instructionsView.set(instructions)
-                cell.instructionsView.secondaryLabel.instruction = instructions.secondaryInstruction
-            }
-            cell.instructionsView.distance = stepBefore.distance
-        } else {
-            let leg = routeProgress.route.legs[indexPath.section]
-            if let stepBefore = leg.steps.stepBefore(step) {
-                if let instructions = stepBefore.instructionsDisplayedAlongStep?.last {
-                    cell.instructionsView.set(instructions)
-                    cell.instructionsView.secondaryLabel.instruction = instructions.secondaryInstruction
-                }
-                cell.instructionsView.distance = stepBefore.distance
-            } else {
-                if let instructions = step.instructionsDisplayedAlongStep?.last {
-                    cell.instructionsView.set(instructions)
-                    cell.instructionsView.secondaryLabel.instruction = instructions.secondaryInstruction
-                }
-                cell.instructionsView.distance = nil
-            }
-=======
-        let leg = routeProgress.route.legs[indexPath.section]
-        let arrivalSecondaryInstruction = leg.destination.name
         
         if let instructions = step.instructionsDisplayedAlongStep?.last {
             cell.instructionsView.set(instructions)
-            cell.instructionsView.secondaryLabel.instruction = step.maneuverType == .arrive && arrivalSecondaryInstruction != nil ? instructionForArrivalInstruction(text: arrivalSecondaryInstruction) : instructions.secondaryInstruction
->>>>>>> 536a017b
+            cell.instructionsView.secondaryLabel.instruction = instructions.secondaryInstruction
         }
         cell.instructionsView.distance = step.distance
         
