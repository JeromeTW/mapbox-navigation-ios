--- conflicted
+++ resolved
@@ -312,22 +312,14 @@
     @objc func willReroute(notification: NSNotification) {
         let title = NSLocalizedString("REROUTING", bundle: .mapboxNavigation, value: "Rerouting…", comment: "Indicates that rerouting is in progress")
         lanesView.hide()
-<<<<<<< HEAD
-        showStatus(title: title, withSpinner: true, for: 3)
-=======
         statusView.show(title, showSpinner: true)
->>>>>>> 38ee325e
     }
     
     @objc func didReroute(notification: NSNotification) {
         guard self.isViewLoaded else { return }
         
         if !(routeController.locationManager is SimulatedLocationManager) {
-<<<<<<< HEAD
-            navigationView.statusView.hide(delay: 0.5, animated: true)
-=======
             statusView.hide(delay: 2, animated: true)
->>>>>>> 38ee325e
             
             if !navigationView.reportButton.isHidden {
                 DispatchQueue.main.asyncAfter(deadline: .now() + 3, execute: {
@@ -338,12 +330,7 @@
         
         if notification.userInfo![RouteControllerNotificationUserInfoKey.isOpportunisticKey] as! Bool {
             let title = NSLocalizedString("FASTER_ROUTE_FOUND", bundle: .mapboxNavigation, value: "Faster Route Found", comment: "Indicates a faster route was found")
-<<<<<<< HEAD
-            showStatus(title: title, withSpinner: true, for: 5)
-=======
-            statusView.show(title, showSpinner: true)
-            statusView.hide(delay: 3, animated: true)
->>>>>>> 38ee325e
+            showStatus(title: title, withSpinner: true, for: 3)
         }
     }
 
@@ -746,13 +733,8 @@
     }
     
     @objc func updateETA() {
-<<<<<<< HEAD
-        guard isViewLoaded else { return }
+        guard isViewLoaded, routeController != nil else { return }
         navigationView.bottomBannerView.updateETA(routeProgress: routeController.routeProgress)
-=======
-        guard isViewLoaded, routeController != nil else { return }
-        bottomBannerView?.updateETA(routeProgress: routeController.routeProgress)
->>>>>>> 38ee325e
     }
     
     func resetETATimer() {
