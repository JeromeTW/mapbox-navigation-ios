--- conflicted
+++ resolved
@@ -242,7 +242,7 @@
     
     func showFeedback(source: FeedbackSource = .user) {
         guard let parent = parent else { return }
-        let feedbackViewController = FeedbackViewController(eventsManager: routeController.eventsManager)
+        let feedbackViewController = FeedbackViewController(eventsManager: navigationService.eventsManager)
         parent.present(feedbackViewController, animated: true, completion: nil)
     }
     
@@ -412,38 +412,6 @@
         }
     }
     
-<<<<<<< HEAD
-    func defaultFeedbackHandlers(source: FeedbackSource = .user) -> (send: FeedbackViewController.SendFeedbackHandler, dismiss: () -> Void) {
-        let uuid = navigationService.eventsManager.recordFeedback()
-        let send = defaultSendFeedbackHandler(uuid: uuid)
-        let dismiss = defaultDismissFeedbackHandler(uuid: uuid)
-        
-        return (send, dismiss)
-    }
-    
-    func defaultSendFeedbackHandler(source: FeedbackSource = .user, uuid: UUID) -> FeedbackViewController.SendFeedbackHandler {
-        return { [weak self] (item) in
-            guard let strongSelf = self, let parent = strongSelf.parent else { return }
-        
-            strongSelf.delegate?.mapViewController(strongSelf, didSendFeedbackAssigned: uuid, feedbackType: item.feedbackType)
-            strongSelf.navigationService.eventsManager.updateFeedback(uuid: uuid, type: item.feedbackType, source: source, description: nil)
-            strongSelf.dismiss(animated: true) {
-                DialogViewController().present(on: parent)
-            }
-        }
-    }
-    
-    func defaultDismissFeedbackHandler(uuid: UUID) -> (() -> Void) {
-        return { [weak self ] in
-            guard let strongSelf = self else { return }
-            strongSelf.delegate?.mapViewControllerDidCancelFeedback(strongSelf)
-            strongSelf.navigationService.eventsManager.cancelFeedback(uuid: uuid)
-            strongSelf.dismiss(animated: true, completion: nil)
-        }
-    }
-    
-=======
->>>>>>> a1a5b0a3
     var contentInsets: UIEdgeInsets {
         let top = navigationView.instructionsBannerContentView.bounds.height
         let bottom = navigationView.bottomBannerView.bounds.height
