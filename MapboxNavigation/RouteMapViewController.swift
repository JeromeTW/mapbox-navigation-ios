--- conflicted
+++ resolved
@@ -334,16 +334,11 @@
 
     @objc func didReroute(notification: NSNotification) {
         guard self.isViewLoaded else { return }
-<<<<<<< HEAD
-
-        if !(routeController.locationManager is SimulatedLocationManager) {
-=======
-        
+
         if let locationManager = routeController.locationManager as? SimulatedLocationManager {
             let localized = String.Localized.simulationStatus(speed: Int(locationManager.speedMultiplier))
             showStatus(title: localized, for: .infinity, interactive: true)
         } else {
->>>>>>> c56e8028
             statusView.hide(delay: 2, animated: true)
         }
 
