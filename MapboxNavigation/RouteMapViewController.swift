--- conflicted
+++ resolved
@@ -641,17 +641,8 @@
             return
         }
         
-<<<<<<< HEAD
-        guard isViewLoaded && view.window != nil else { return }
-        if let stepIndex = routeController.routeProgress.currentLeg.steps.index(where: { $0 == step }), stepAfter(step) != nil {
-            mapView.addArrow(route: routeController.routeProgress.route, legIndex: routeController.routeProgress.legIndex, stepIndex: stepIndex)
-        } else {
-            mapView.removeArrow()
-        }
-=======
         stepsViewController = nil
         controller.dismiss {}
->>>>>>> de28a796
     }
 }
 
@@ -669,6 +660,7 @@
         mapView.tracksUserCourse = false
         mapView.setCenter(step.maneuverLocation, zoomLevel: mapView.zoomLevel, direction: step.initialHeading!, animated: true, completionHandler: nil)
         
+        guard isViewLoaded && view.window != nil else { return }
         if let legIndex = routeController.routeProgress.route.legs.index(where: { !$0.steps.filter { $0 == step }.isEmpty }) {
             let leg = routeController.routeProgress.route.legs[legIndex]
             if let stepIndex = leg.steps.index(where: { $0 == step }), leg.steps.last != step {
