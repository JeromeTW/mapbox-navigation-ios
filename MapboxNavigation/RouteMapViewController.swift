import UIKit
import Mapbox
import MapboxDirections
import MapboxCoreNavigation
import Turf

class ArrowFillPolyline: MGLPolylineFeature {}
class ArrowStrokePolyline: ArrowFillPolyline {}


class RouteMapViewController: UIViewController {
    @IBOutlet weak var mapView: NavigationMapView!
    @IBOutlet weak var overviewButton: Button!
    @IBOutlet weak var reportButton: Button!
    @IBOutlet weak var rerouteReportButton: ReportButton!
    @IBOutlet weak var recenterButton: ResumeButton!
    @IBOutlet weak var muteButton: Button!
    @IBOutlet weak var wayNameLabel: WayNameLabel!
    @IBOutlet weak var wayNameView: UIView!
    @IBOutlet weak var instructionsBannerContainerView: InstructionsBannerContentView!
    @IBOutlet weak var instructionsBannerView: InstructionsBannerView!
    @IBOutlet weak var nextBannerView: NextBannerView!
    @IBOutlet weak var bottomBannerView: BottomBannerView!
    @IBOutlet weak var statusView: StatusView!
    @IBOutlet weak var laneViewsContainerView: LanesContainerView!
    @IBOutlet weak var rerouteFeedbackTopConstraint: NSLayoutConstraint!

    var route: Route { return routeController.routeProgress.route }
    var previousStep: RouteStep?
    var updateETATimer: Timer?
    var previewInstructionsView: StepInstructionsView?
    var lastTimeUserRerouted: Date?
    var stepsViewController: StepsViewController?

    var pendingCamera: MGLMapCamera? {
        guard let parent = parent as? NavigationViewController else {
            return nil
        }
        return parent.pendingCamera
    }
    var tiltedCamera: MGLMapCamera {
        get {
            let camera = mapView.camera
            camera.altitude = 1000
            camera.pitch = 45
            return camera
        }
    }
    
    weak var delegate: RouteMapViewControllerDelegate? {
        didSet {
            mapView.delegate = mapView.delegate
        }
    }
    weak var routeController: RouteController!
    let distanceFormatter = DistanceFormatter(approximate: true)
    var arrowCurrentStep: RouteStep?
    var isInOverviewMode = false {
        didSet {
            if isInOverviewMode {
                overviewButton.isHidden = true
                recenterButton.isHidden = false
                wayNameView.isHidden = true
                mapView.logoView.isHidden = true
            } else {
                overviewButton.isHidden = false
                recenterButton.isHidden = true
                mapView.logoView.isHidden = false
            }
        }
    }
    var currentLegIndexMapped = 0
    
    /**
     A Boolean value that determines whether the map annotates the locations at which instructions are spoken for debugging purposes.
     */
    var annotatesSpokenInstructions = false

    override func viewDidLoad() {
        super.viewDidLoad()
        automaticallyAdjustsScrollViewInsets = false
        
        distanceFormatter.numberFormatter.locale = .nationalizedCurrent
        
        mapView.tracksUserCourse = true
        mapView.delegate = self
        mapView.navigationMapDelegate = self
        mapView.courseTrackingDelegate = self
        mapView.contentInset = contentInsets
        
        rerouteReportButton.slideUp(constraint: rerouteFeedbackTopConstraint)
        rerouteReportButton.applyDefaultCornerRadiusShadow(cornerRadius: 4)
        overviewButton.applyDefaultCornerRadiusShadow(cornerRadius: overviewButton.bounds.midX)
        reportButton.applyDefaultCornerRadiusShadow(cornerRadius: reportButton.bounds.midX)
        muteButton.applyDefaultCornerRadiusShadow(cornerRadius: muteButton.bounds.midX)
        
        wayNameView.layer.borderWidth = 1.0 / UIScreen.main.scale
        wayNameView.applyDefaultCornerRadiusShadow()
        laneViewsContainerView.isHidden = true
        statusView.isHidden = true
        nextBannerView.isHidden = true
        isInOverviewMode = false
        instructionsBannerView.delegate = self
        bottomBannerView.delegate = self
        
        resumeNotifications()
    }
    
    deinit {
        suspendNotifications()
        removeTimer()
    }

    override func viewWillAppear(_ animated: Bool) {
        super.viewWillAppear(animated)
        
        resetETATimer()
        
        muteButton.isSelected = NavigationSettings.shared.muted
        mapView.compassView.isHidden = true
        
        mapView.tracksUserCourse = true
        mapView.enableFrameByFrameCourseViewTracking(for: 3)

        if let camera = pendingCamera {
            mapView.camera = camera
        } else if let location = routeController.location, location.course > 0 {
            mapView.updateCourseTracking(location: location, animated: false)
        } else if let coordinates = routeController.routeProgress.currentLegProgress.currentStep.coordinates, let firstCoordinate = coordinates.first, coordinates.count > 1 {
            let secondCoordinate = coordinates[1]
            let course = firstCoordinate.direction(to: secondCoordinate)
            let newLocation = CLLocation(coordinate: routeController.location?.coordinate ?? firstCoordinate, altitude: 0, horizontalAccuracy: 0, verticalAccuracy: 0, course: course, speed: 0, timestamp: Date())
            mapView.updateCourseTracking(location: newLocation, animated: false)
        } else {
            mapView.setCamera(tiltedCamera, animated: false)
        }
    }
    
    override func viewDidAppear(_ animated: Bool) {
        super.viewDidAppear(animated)
        
<<<<<<< HEAD
=======
        annotatesSpokenInstructions = delegate?.mapViewControllerShouldAnnotateSpokenInstructions(self) ?? false
        
>>>>>>> 4cb65c1a
        showRouteIfNeeded()
        currentLegIndexMapped = routeController.routeProgress.legIndex
    }
    
    override func viewWillDisappear(_ animated: Bool) {
        super.viewWillDisappear(animated)
        removeTimer()
    }

    func resumeNotifications() {
        NotificationCenter.default.addObserver(self, selector: #selector(willReroute(notification:)), name: RouteControllerWillReroute, object: nil)
        NotificationCenter.default.addObserver(self, selector: #selector(didReroute(notification:)), name: RouteControllerDidReroute, object: nil)
        NotificationCenter.default.addObserver(self, selector: #selector(applicationWillEnterForeground(notification:)), name: .UIApplicationWillEnterForeground, object: nil)
        NotificationCenter.default.addObserver(self, selector: #selector(removeTimer), name: .UIApplicationDidEnterBackground, object: nil)
    }
    
    func suspendNotifications() {
        NotificationCenter.default.removeObserver(self, name: RouteControllerWillReroute, object: nil)
        NotificationCenter.default.removeObserver(self, name: RouteControllerDidReroute, object: nil)
        NotificationCenter.default.removeObserver(self, name: .UIApplicationWillEnterForeground, object: nil)
        NotificationCenter.default.removeObserver(self, name: .UIApplicationDidEnterBackground, object: nil)
    }

    @IBAction func recenter(_ sender: AnyObject) {
        mapView.tracksUserCourse = true
        mapView.enableFrameByFrameCourseViewTracking(for: 3)
        isInOverviewMode = false
        updateCameraAltitude(for: routeController.routeProgress)
        
        mapView.addArrow(route: routeController.routeProgress.route,
                         legIndex: routeController.routeProgress.legIndex,
                         stepIndex: routeController.routeProgress.currentLegProgress.stepIndex + 1)
        
        removePreviewInstructions()
    }
    
    @objc func removeTimer() {
        updateETATimer?.invalidate()
        updateETATimer = nil
    }
    
    func removePreviewInstructions() {
        if let view = previewInstructionsView {
            view.removeFromSuperview()
            instructionsBannerContainerView.backgroundColor = InstructionsBannerView.appearance().backgroundColor
            previewInstructionsView = nil
        }
    }

    @IBAction func toggleOverview(_ sender: Any) {
        mapView.enableFrameByFrameCourseViewTracking(for: 3)
        updateVisibleBounds()
        isInOverviewMode = true
    }
    
    @IBAction func toggleMute(_ sender: UIButton) {
        sender.isSelected = !sender.isSelected

        let muted = sender.isSelected
        NavigationSettings.shared.muted = muted
    }
    
    @IBAction func rerouteFeedback(_ sender: Any) {
        showFeedback(source: .reroute)
        rerouteReportButton.slideUp(constraint: rerouteFeedbackTopConstraint)
        delegate?.mapViewControllerDidOpenFeedback(self)
    }
    
    @IBAction func feedback(_ sender: Any) {
        showFeedback()
        delegate?.mapViewControllerDidOpenFeedback(self)
    }
    
    func showFeedback(source: FeedbackSource = .user) {
        guard let parent = parent else { return }
    
        let controller = FeedbackViewController.loadFromStoryboard()
        let sections: [FeedbackSection] = [[.turnNotAllowed, .closure, .reportTraffic], [.confusingInstructions, .generalMapError, .badRoute]]
        controller.sections = sections
        let feedbackId = routeController.recordFeedback()
        
        controller.sendFeedbackHandler = { [weak self] (item) in
            guard let strongSelf = self else { return }
            strongSelf.delegate?.mapViewController(strongSelf, didSend: feedbackId, feedbackType: item.feedbackType)
            strongSelf.routeController.updateFeedback(feedbackId: feedbackId, type: item.feedbackType, source: source, description: nil)
            strongSelf.dismiss(animated: true) {
                DialogViewController.present(on: parent)
            }
        }
        
        controller.dismissFeedbackHandler = { [weak self] in
            guard let strongSelf = self else { return }
            strongSelf.delegate?.mapViewControllerDidCancelFeedback(strongSelf)
            strongSelf.routeController.cancelFeedback(feedbackId: feedbackId)
            strongSelf.dismiss(animated: true, completion: nil)
        }
        
        controller.modalPresentationStyle = .custom
        controller.transitioningDelegate = controller
        parent.present(controller, animated: true, completion: nil)
    }
    
    override func traitCollectionDidChange(_ previousTraitCollection: UITraitCollection?) {
        super.traitCollectionDidChange(previousTraitCollection)
        mapView.enableFrameByFrameCourseViewTracking(for: 3)
    }
    
    override func viewDidLayoutSubviews() {
        super.viewDidLayoutSubviews()
        mapView.setContentInset(contentInsets, animated: true)
        mapView.setNeedsUpdateConstraints()
    }
    
    func updateVisibleBounds() {
        guard let userLocation = routeController.locationManager.location?.coordinate else { return }
        
        let overviewContentInset = UIEdgeInsets(top: instructionsBannerView.bounds.height, left: 20, bottom: bottomBannerView.bounds.height, right: 20)
        let slicedLine = Polyline(routeController.routeProgress.route.coordinates!).sliced(from: userLocation, to: routeController.routeProgress.route.coordinates!.last).coordinates
        let line = MGLPolyline(coordinates: slicedLine, count: UInt(slicedLine.count))
        
        mapView.tracksUserCourse = false
        let camera = mapView.camera
        camera.pitch = 0
        camera.heading = 0
        mapView.camera = camera
        
        // Don't keep zooming in
        guard line.overlayBounds.ne.distance(to: line.overlayBounds.sw) > 200 else { return }
        
        mapView.setVisibleCoordinateBounds(line.overlayBounds, edgePadding: overviewContentInset, animated: true)
    }

    func notifyDidReroute(route: Route) {
        updateETA()
        
        if let location = routeController.location {
            updateInstructions(routeProgress: routeController.routeProgress, location: location, secondsRemaining: 0)
        }
        
        mapView.addArrow(route: routeController.routeProgress.route, legIndex: routeController.routeProgress.legIndex, stepIndex: routeController.routeProgress.currentLegProgress.stepIndex + 1)
        mapView.showRoutes([routeController.routeProgress.route], legIndex: routeController.routeProgress.legIndex)
        
        if annotatesSpokenInstructions {
            mapView.showVoiceInstructionsOnMap(route: routeController.routeProgress.route)
        }

        if isInOverviewMode {
            updateVisibleBounds()
        } else {
            mapView.tracksUserCourse = true
            wayNameView.isHidden = true
        }
        
        stepsViewController?.dismiss {
            self.removePreviewInstructions()
            self.stepsViewController = nil
        }
    }
    
    @objc func applicationWillEnterForeground(notification: NSNotification) {
        mapView.updateCourseTracking(location: routeController.location, animated: false)
        resetETATimer()
    }
    
    @objc func willReroute(notification: NSNotification) {
        let title = NSLocalizedString("REROUTING", bundle: .mapboxNavigation, value: "Rerouting…", comment: "Indicates that rerouting is in progress")
        hideLaneViews()
        statusView.show(title, showSpinner: true)
        statusView.hide(delay: 3, animated: true)
    }
    
    @objc func didReroute(notification: NSNotification) {
        if !(routeController.locationManager is SimulatedLocationManager) {
            statusView.hide(delay: 0.5, animated: true)
            
            if !reportButton.isHidden {
                DispatchQueue.main.asyncAfter(deadline: .now() + 3, execute: {
                    self.rerouteReportButton.slideDown(constraint: self.rerouteFeedbackTopConstraint, interval: 5)
                })
            }
        }
        
        if notification.userInfo![RouteControllerDidFindFasterRouteKey] as! Bool {
            let title = NSLocalizedString("FASTER_ROUTE_FOUND", bundle: .mapboxNavigation, value: "Faster Route Found", comment: "Indicates a faster route was found")
            statusView.show(title, showSpinner: true)
            statusView.hide(delay: 5, animated: true)
        }
    }

    func updateMapOverlays(for routeProgress: RouteProgress) {
        if routeProgress.currentLegProgress.followOnStep != nil {
            mapView.addArrow(route: routeController.routeProgress.route, legIndex: routeController.routeProgress.legIndex, stepIndex: routeController.routeProgress.currentLegProgress.stepIndex + 1)
        } else {
            mapView.removeArrow()
        }
    }

    func updateCameraAltitude(for routeProgress: RouteProgress) {
        guard mapView.tracksUserCourse else { return } //only adjust when we are actively tracking user course
        
        let zoomOutAltitude = NavigationMapView.zoomedOutMotorwayAltitude
        let defaultAltitude = NavigationMapView.defaultAltitude
        let isLongRoad = routeProgress.distanceRemaining >= NavigationMapView.longManeuverDistance
        let currentStep = routeProgress.currentLegProgress.currentStep
        let upComingStep = routeProgress.currentLegProgress.upComingStep
        
        //If the user is at the last turn maneuver, the map should zoom in to the default altitude.
        let currentInstruction = routeProgress.currentLegProgress.currentStepProgress.currentSpokenInstruction
        
        
        //If the user is on a motorway, not exiting, and their segment is sufficently long, the map should zoom out to the motorway altitude.
        //otherwise, zoom in if it's the last instruction on the step.
        let currentStepIsMotorway = currentStep.isMotorway
        let nextStepIsMotorway = upComingStep?.isMotorway ?? false
        if currentStepIsMotorway, nextStepIsMotorway, isLongRoad {
            setCamera(altitude: zoomOutAltitude)
        } else if currentInstruction == currentStep.lastInstruction {
            setCamera(altitude: defaultAltitude)
        }
    }
    
    private func setCamera(altitude: Double) {
        guard mapView.altitude != altitude else { return }
        mapView.altitude = altitude
    }
    
    func mapView(_ mapView: MGLMapView, imageFor annotation: MGLAnnotation) -> MGLAnnotationImage? {
        return navigationMapView(mapView, imageFor: annotation)
    }
    
    func mapView(_ mapView: MGLMapView, viewFor annotation: MGLAnnotation) -> MGLAnnotationView? {
        return navigationMapView(mapView, viewFor: annotation)
    }

    func notifyDidChange(routeProgress: RouteProgress, location: CLLocation, secondsRemaining: TimeInterval) {
        resetETATimer()
        
        updateETA()
        
        let step = routeProgress.currentLegProgress.upComingStep ?? routeProgress.currentLegProgress.currentStep
        
        if let upComingStep = routeProgress.currentLegProgress?.upComingStep, !routeProgress.currentLegProgress.userHasArrivedAtWaypoint {
            updateLaneViews(step: upComingStep, durationRemaining: routeProgress.currentLegProgress.currentStepProgress.durationRemaining)
        }
        
        previousStep = step
        updateInstructions(routeProgress: routeProgress, location: location, secondsRemaining: secondsRemaining)
        updateNextBanner(routeProgress: routeProgress)
        
        if currentLegIndexMapped != routeProgress.legIndex {
            mapView.showWaypoints(routeProgress.route, legIndex: routeProgress.legIndex)
            mapView.showRoutes([routeProgress.route], legIndex: routeProgress.legIndex)
            
            currentLegIndexMapped = routeProgress.legIndex
        }
        
        if annotatesSpokenInstructions {
            mapView.showVoiceInstructionsOnMap(route: routeController.routeProgress.route)
        }

        guard isInOverviewMode else {
            return
        }

        updateVisibleBounds()
    }
    
    func updateInstructions(routeProgress: RouteProgress, location: CLLocation, secondsRemaining: TimeInterval) {
        let stepProgress = routeProgress.currentLegProgress.currentStepProgress
        let distanceRemaining = stepProgress.distanceRemaining
        
        guard let visualInstruction = routeProgress.currentLegProgress.currentStep.instructionsDisplayedAlongStep?.last else { return }
        
        instructionsBannerView.set(visualInstruction.primaryTextComponents, secondaryInstruction: visualInstruction.secondaryTextComponents)
        instructionsBannerView.distance = distanceRemaining > 5 ? distanceRemaining : 0
        instructionsBannerView.maneuverView.step = routeProgress.currentLegProgress.upComingStep
    }
    
    func updateNextBanner(routeProgress: RouteProgress) {
    
        guard let upcomingStep = routeProgress.currentLegProgress.upComingStep,
            let nextStep = routeProgress.currentLegProgress.stepAfter(upcomingStep),
            laneViewsContainerView.isHidden
            else {
                hideNextBanner()
                return
        }
        
        // If the followon step is short and the user is near the end of the current step, show the nextBanner.
        guard nextStep.expectedTravelTime <= RouteControllerHighAlertInterval * RouteControllerLinkedInstructionBufferMultiplier,
            routeProgress.currentLegProgress.durationRemaining <= RouteControllerHighAlertInterval * RouteControllerLinkedInstructionBufferMultiplier else {
                hideNextBanner()
                return
        }
        
        guard let instructions = upcomingStep.instructionsDisplayedAlongStep?.last else {
            hideNextBanner()
            return
        }
        
        nextBannerView.maneuverView.step = nextStep
        nextBannerView.instructionLabel.instruction = instructions.primaryTextComponents
        showNextBanner()
    }
    
    func showNextBanner() {
        guard nextBannerView.isHidden else { return }
        UIView.defaultAnimation(0.3, animations: {
            self.nextBannerView.isHidden = false
        }, completion: nil)
    }
    
    func hideNextBanner() {
        guard !nextBannerView.isHidden else { return }
        UIView.defaultAnimation(0.3, animations: {
            self.nextBannerView.isHidden = true
        }, completion: nil)
    }
    
    var contentInsets: UIEdgeInsets {
        return UIEdgeInsets(top: instructionsBannerContainerView.bounds.height, left: 0, bottom: bottomBannerView.bounds.height, right: 0)
    }
    
    func updateLaneViews(step: RouteStep, durationRemaining: TimeInterval) {
        laneViewsContainerView.updateLaneViews(step: step, durationRemaining: durationRemaining)
        
        if laneViewsContainerView.stackView.arrangedSubviews.count > 0 {
            showLaneViews()
        } else {
            hideLaneViews()
        }
    }
    
    func showLaneViews(animated: Bool = true) {
        hideNextBanner()
        guard laneViewsContainerView.isHidden == true else { return }
        if animated {
            UIView.defaultAnimation(0.3, animations: {
                self.laneViewsContainerView.isHidden = false
            }, completion: nil)
        } else {
            self.laneViewsContainerView.isHidden = false
        }
    }
    
    func hideLaneViews() {
        guard laneViewsContainerView.isHidden == false else { return }
        UIView.defaultAnimation(0.3, animations: {
            self.laneViewsContainerView.isHidden = true
        }, completion: nil)
    }
}

// MARK: NavigationMapViewCourseTrackingDelegate

extension RouteMapViewController: NavigationMapViewCourseTrackingDelegate {
    func navigationMapViewDidStartTrackingCourse(_ mapView: NavigationMapView) {
        recenterButton.isHidden = true
        mapView.logoView.isHidden = false
    }
    
    func navigationMapViewDidStopTrackingCourse(_ mapView: NavigationMapView) {
        recenterButton.isHidden = false
        mapView.logoView.isHidden = true
    }
}

// MARK: NavigationMapViewDelegate

extension RouteMapViewController: NavigationMapViewDelegate {
    
    func navigationMapView(_ mapView: NavigationMapView, routeStyleLayerWithIdentifier identifier: String, source: MGLSource) -> MGLStyleLayer? {
        return delegate?.navigationMapView(mapView, routeStyleLayerWithIdentifier: identifier, source: source)
    }

    func navigationMapView(_ mapView: NavigationMapView, routeCasingStyleLayerWithIdentifier identifier: String, source: MGLSource) -> MGLStyleLayer? {
        return delegate?.navigationMapView(mapView, routeCasingStyleLayerWithIdentifier: identifier, source: source)
    }

    func navigationMapView(_ mapView: NavigationMapView, waypointStyleLayerWithIdentifier identifier: String, source: MGLSource) -> MGLStyleLayer? {
        return delegate?.navigationMapView(mapView, waypointStyleLayerWithIdentifier: identifier, source: source)
    }
    
    func navigationMapView(_ mapView: NavigationMapView, waypointSymbolStyleLayerWithIdentifier identifier: String, source: MGLSource) -> MGLStyleLayer? {
        return delegate?.navigationMapView(mapView, waypointSymbolStyleLayerWithIdentifier: identifier, source: source)
    }
    
    func navigationMapView(_ mapView: NavigationMapView, shapeFor waypoints: [Waypoint]) -> MGLShape? {
        return delegate?.navigationMapView(mapView, shapeFor: waypoints)
    }

    func navigationMapView(_ mapView: NavigationMapView, shapeDescribing route: Route) -> MGLShape? {
        return delegate?.navigationMapView(mapView, shapeDescribing: route)
    }
    
    func navigationMapView(_ mapView: NavigationMapView, didTap: Route) {
        delegate?.navigationMapView(mapView, didTap: route)
    }

    func navigationMapView(_ mapView: NavigationMapView, simplifiedShapeDescribing route: Route) -> MGLShape? {
        return delegate?.navigationMapView(mapView, simplifiedShapeDescribing: route)
    }
    
    func navigationMapView(_ mapView: MGLMapView, imageFor annotation: MGLAnnotation) -> MGLAnnotationImage? {
        return delegate?.navigationMapView(mapView, imageFor :annotation)
    }
    
    func navigationMapView(_ mapView: MGLMapView, viewFor annotation: MGLAnnotation) -> MGLAnnotationView? {
        return delegate?.navigationMapView(mapView, viewFor: annotation)
    }
    
    func navigationMapViewUserAnchorPoint(_ mapView: NavigationMapView) -> CGPoint {
        return delegate?.mapViewController(self, mapViewUserAnchorPoint: mapView) ?? .zero
    }
    
    /**
     Updates the current road name label to reflect the road on which the user is currently traveling.
     
     - parameter location: The user’s current location.
     */
    func labelCurrentRoad(at location: CLLocation) {
        guard let style = mapView.style,
            let stepCoordinates = routeController.routeProgress.currentLegProgress.currentStep.coordinates,
            recenterButton.isHidden else {
            return
        }
        
        let closestCoordinate = location.coordinate
        let roadLabelLayerIdentifier = "roadLabelLayer"
        var streetsSources = style.sources.flatMap {
            $0 as? MGLVectorSource
            }.filter {
                $0.isMapboxStreets
        }
        
        // Add Mapbox Streets if the map does not already have it
        if streetsSources.isEmpty {
            let source = MGLVectorSource(identifier: "mapboxStreetsv7", configurationURL: URL(string: "mapbox://mapbox.mapbox-streets-v7")!)
            style.addSource(source)
            streetsSources.append(source)
        }
        
        if let mapboxSteetsSource = streetsSources.first, style.layer(withIdentifier: roadLabelLayerIdentifier) == nil {
            let streetLabelLayer = MGLLineStyleLayer(identifier: roadLabelLayerIdentifier, source: mapboxSteetsSource)
            streetLabelLayer.sourceLayerIdentifier = "road_label"
            streetLabelLayer.lineOpacity = MGLStyleValue(rawValue: 1)
            streetLabelLayer.lineWidth = MGLStyleValue(rawValue: 20)
            streetLabelLayer.lineColor = MGLStyleValue(rawValue: .white)
            style.insertLayer(streetLabelLayer, at: 0)
        }
        
        let userPuck = mapView.convert(closestCoordinate, toPointTo: mapView)
        let features = mapView.visibleFeatures(at: userPuck, styleLayerIdentifiers: Set([roadLabelLayerIdentifier]))
        var smallestLabelDistance = Double.infinity
        var currentName: String?
        
        for feature in features {
            var allLines: [MGLPolyline] = []
            
            if let line = feature as? MGLPolylineFeature {
                allLines.append(line)
            } else if let lines = feature as? MGLMultiPolylineFeature {
                allLines = lines.polylines
            }
            
            for line in allLines {
                let featureCoordinates =  Array(UnsafeBufferPointer(start: line.coordinates, count: Int(line.pointCount)))
                let featurePolyline = Polyline(featureCoordinates)
                let slicedLine = Polyline(stepCoordinates).sliced(from: closestCoordinate)
                
                let lookAheadDistance:CLLocationDistance = 10
                guard let pointAheadFeature = featurePolyline.sliced(from: closestCoordinate).coordinateFromStart(distance: lookAheadDistance) else { continue }
                guard let pointAheadUser = slicedLine.coordinateFromStart(distance: lookAheadDistance) else { continue }
                guard let reversedPoint = Polyline(featureCoordinates.reversed()).sliced(from: closestCoordinate).coordinateFromStart(distance: lookAheadDistance) else { continue }
                
                let distanceBetweenPointsAhead = pointAheadFeature.distance(to: pointAheadUser)
                let distanceBetweenReversedPoint = reversedPoint.distance(to: pointAheadUser)
                let minDistanceBetweenPoints = min(distanceBetweenPointsAhead, distanceBetweenReversedPoint)
                
                if minDistanceBetweenPoints < smallestLabelDistance {
                    smallestLabelDistance = minDistanceBetweenPoints
                    
                    if let line = feature as? MGLPolylineFeature, let name = line.attribute(forKey: "name") as? String {
                        currentName = name
                    } else if let line = feature as? MGLMultiPolylineFeature, let name = line.attribute(forKey: "name") as? String {
                        currentName = name
                    } else {
                        currentName = nil
                    }
                }
            }
        }
        
        if smallestLabelDistance < 5 && currentName != nil {
            wayNameLabel.text = currentName
            wayNameView.isHidden = false
        } else {
            wayNameView.isHidden = true
        }
    }
    
    @objc func updateETA() {
        bottomBannerView.updateETA(routeProgress: routeController.routeProgress)
    }
    
    func resetETATimer() {
        removeTimer()
        updateETATimer = Timer.scheduledTimer(timeInterval: 30, target: self, selector: #selector(updateETA), userInfo: nil, repeats: true)
    }
}

// MARK: MGLMapViewDelegate

extension RouteMapViewController: MGLMapViewDelegate {
    func mapView(_ mapView: MGLMapView, regionDidChangeAnimated animated: Bool) {
        var userTrackingMode = mapView.userTrackingMode
        if let mapView = mapView as? NavigationMapView, mapView.tracksUserCourse {
            userTrackingMode = .followWithCourse
        }
        if userTrackingMode == .none && !isInOverviewMode {
            wayNameView.isHidden = true
        }
    }

    func mapView(_ mapView: MGLMapView, didFinishLoading style: MGLStyle) {
        style.setImage(Bundle.mapboxNavigation.image(named: "triangle")!.withRenderingMode(.alwaysTemplate), forName: "triangle-tip-navigation")
        // This method is called before the view is added to a window
        // (if the style is cached) preventing UIAppearance to apply the style.
        showRouteIfNeeded()
    }
    
    func showRouteIfNeeded() {
        guard isViewLoaded && view.window != nil else { return }
        let map = mapView as NavigationMapView
        guard !map.showsRoute else { return }
        map.showRoutes([routeController.routeProgress.route], legIndex: routeController.routeProgress.legIndex)
        map.showWaypoints(routeController.routeProgress.route, legIndex: routeController.routeProgress.legIndex)
        
        if routeController.routeProgress.currentLegProgress.stepIndex + 1 <= routeController.routeProgress.currentLegProgress.leg.steps.count {
            map.addArrow(route: routeController.routeProgress.route, legIndex: routeController.routeProgress.legIndex, stepIndex: routeController.routeProgress.currentLegProgress.stepIndex + 1)
        }
        
        if annotatesSpokenInstructions {
            mapView.showVoiceInstructionsOnMap(route: routeController.routeProgress.route)
        }
    }
}

// MARK: InstructionsBannerViewDelegate

extension RouteMapViewController: InstructionsBannerViewDelegate {
    func didTapInstructionsBanner(_ sender: BaseInstructionsBannerView) {
        
        removePreviewInstructions()
        
        guard let controller = stepsViewController else {
            let controller = StepsViewController(routeProgress: routeController.routeProgress)
            controller.delegate = self
            addChildViewController(controller)
            view.insertSubview(controller.view, belowSubview: instructionsBannerContainerView)
            
            controller.view.topAnchor.constraint(equalTo: instructionsBannerView.bottomAnchor).isActive = true
            controller.view.leftAnchor.constraint(equalTo: view.leftAnchor).isActive = true
            controller.view.bottomAnchor.constraint(equalTo: view.bottomAnchor).isActive = true
            controller.view.rightAnchor.constraint(equalTo: view.rightAnchor).isActive = true
            
            controller.didMove(toParentViewController: self)
            controller.dropDownAnimation()
            
            stepsViewController = controller
            return
        }
        
        stepsViewController = nil
        controller.dismiss {}
    }
}

// MARK: StepsViewControllerDelegate

extension RouteMapViewController: StepsViewControllerDelegate {
    
    func stepsViewController(_ viewController: StepsViewController, didSelect step: RouteStep, cell: StepTableViewCell) {
        
        viewController.dismiss {
            guard let stepBefore = self.routeController.routeProgress.currentLegProgress.stepBefore(step) else { return }
            self.addPreviewInstructions(step: stepBefore, maneuverStep: step, distance: cell.instructionsView.distance)
            self.stepsViewController = nil
        }
        
        mapView.enableFrameByFrameCourseViewTracking(for: 1)
        mapView.tracksUserCourse = false
        mapView.setCenter(step.maneuverLocation, zoomLevel: mapView.zoomLevel, direction: step.initialHeading!, animated: true, completionHandler: nil)
        
        guard isViewLoaded && view.window != nil else { return }
        if let legIndex = routeController.routeProgress.route.legs.index(where: { !$0.steps.filter { $0 == step }.isEmpty }) {
            let leg = routeController.routeProgress.route.legs[legIndex]
            if let stepIndex = leg.steps.index(where: { $0 == step }), leg.steps.last != step {
                mapView.addArrow(route: routeController.routeProgress.route, legIndex: legIndex, stepIndex: stepIndex)
            }
        }
    }
    
    func addPreviewInstructions(step: RouteStep, maneuverStep: RouteStep, distance: CLLocationDistance?) {
        removePreviewInstructions()
        
        guard let instructions = step.instructionsDisplayedAlongStep?.last else { return }
        
        let instructionsView = StepInstructionsView(frame: instructionsBannerView.frame)
        instructionsView.backgroundColor = StepInstructionsView.appearance().backgroundColor
        instructionsView.delegate = self
        instructionsView.set(instructions.primaryTextComponents, secondaryInstruction: instructions.secondaryTextComponents)
        instructionsView.maneuverView.step = maneuverStep
        instructionsView.distance = distance
        
        instructionsBannerContainerView.backgroundColor = instructionsView.backgroundColor
        
        view.addSubview(instructionsView)
        previewInstructionsView = instructionsView
    }
    
    func didDismissStepsViewController(_ viewController: StepsViewController) {
        viewController.dismiss {
            self.stepsViewController = nil
        }
    }
}

// MARK: BottomBannerViewDelegate

extension RouteMapViewController: BottomBannerViewDelegate {
    func didCancel() {
        delegate?.mapViewControllerDidCancelNavigation(self)
    }
}

protocol RouteMapViewControllerDelegate: class {
    func navigationMapView(_ mapView: NavigationMapView, routeStyleLayerWithIdentifier identifier: String, source: MGLSource) -> MGLStyleLayer?
    func navigationMapView(_ mapView: NavigationMapView, routeCasingStyleLayerWithIdentifier identifier: String, source: MGLSource) -> MGLStyleLayer?
    func navigationMapView(_ mapView: NavigationMapView, shapeDescribing route: Route) -> MGLShape?
    func navigationMapView(_ mapView: NavigationMapView, simplifiedShapeDescribing route: Route) -> MGLShape?
    func navigationMapView(_ mapView: NavigationMapView, waypointStyleLayerWithIdentifier identifier: String, source: MGLSource) -> MGLStyleLayer?
    func navigationMapView(_ mapView: NavigationMapView, waypointSymbolStyleLayerWithIdentifier identifier: String, source: MGLSource) -> MGLStyleLayer?
    func navigationMapView(_ mapView: NavigationMapView, didTap route: Route)
    func navigationMapView(_ mapView: NavigationMapView, shapeFor waypoints: [Waypoint]) -> MGLShape?
    func navigationMapView(_ mapView: MGLMapView, imageFor annotation: MGLAnnotation) -> MGLAnnotationImage?
    func navigationMapView(_ mapView: MGLMapView, viewFor annotation: MGLAnnotation) -> MGLAnnotationView?
    
    func mapViewControllerDidOpenFeedback(_ mapViewController: RouteMapViewController)
    func mapViewControllerDidCancelFeedback(_ mapViewController: RouteMapViewController)
    func mapViewControllerDidCancelNavigation(_ mapViewController: RouteMapViewController)
    func mapViewController(_ mapViewController: RouteMapViewController, didSend feedbackId: String, feedbackType: FeedbackType)
    
    func mapViewController(_ mapViewController: RouteMapViewController, mapViewUserAnchorPoint mapView: NavigationMapView) -> CGPoint?
    
    func mapViewControllerShouldAnnotateSpokenInstructions(_ routeMapViewController: RouteMapViewController) -> Bool
}<|MERGE_RESOLUTION|>--- conflicted
+++ resolved
@@ -138,12 +138,9 @@
     
     override func viewDidAppear(_ animated: Bool) {
         super.viewDidAppear(animated)
-        
-<<<<<<< HEAD
-=======
+
         annotatesSpokenInstructions = delegate?.mapViewControllerShouldAnnotateSpokenInstructions(self) ?? false
-        
->>>>>>> 4cb65c1a
+
         showRouteIfNeeded()
         currentLegIndexMapped = routeController.routeProgress.legIndex
     }
