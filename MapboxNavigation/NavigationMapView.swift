--- conflicted
+++ resolved
@@ -176,18 +176,10 @@
             } else {
                 courseTrackingDelegate?.navigationMapViewDidStopTrackingCourse?(self)
             }
-            
-<<<<<<< HEAD
-            if let location = userLocationForCourseTracking {
-                updateCourseTracking(location: location, animated: true)
-            }
-            
             guard let annotations = self.annotations else { return }
             for annotation in annotations {
                 deselectAnnotation(annotation, animated: false)
             }
-=======
->>>>>>> 53d5802f
         }
     }
 
