import Foundation
import Mapbox
import MapboxDirections
import MapboxCoreNavigation
import Turf

/**
 `NavigationMapView` is a subclass of `MGLMapView` with convenience functions for adding `Route` lines to a map.
 */
@objc(MBNavigationMapView)
open class NavigationMapView: MGLMapView, UIGestureRecognizerDelegate {
    
    // MARK: Class Constants
    
    struct FrameIntervalOptions {
        fileprivate static let durationUntilNextManeuver: TimeInterval = 7
        fileprivate static let durationSincePreviousManeuver: TimeInterval = 3
        fileprivate static let defaultFramesPerSecond: Int = 60
        fileprivate static let pluggedInFramesPerSecond: Int = 30
        fileprivate static let decreasedFramesPerSecond: Int = 5
    }
    
    /**
     Returns the altitude that the map camera initally defaults to.
     */
    @objc public static let defaultAltitude: CLLocationDistance = 1000.0
    
    /**
     Returns the altitude the map conditionally zooms out to when user is on a motorway, and the maneuver length is sufficently long.
    */
    @objc public static let zoomedOutMotorwayAltitude: CLLocationDistance = 2000.0
    
    /**
     Returns the threshold for what the map considers a "long-enough" maneuver distance to trigger a zoom-out when the user enters a motorway.
     */
    @objc public static let longManeuverDistance: CLLocationDistance = 1000.0
    
    /**
     Maximum distance the user can tap for a selection to be valid when selecting an alternate route.
     */
    @objc public var tapGestureDistanceThreshold: CGFloat = 50
    
    /**
     The object that acts as the navigation delegate of the map view.
     */
    public weak var navigationMapDelegate: NavigationMapViewDelegate?
    
    /**
     The object that acts as the course tracking delegate of the map view.
     */
    public weak var courseTrackingDelegate: NavigationMapViewCourseTrackingDelegate?
    
    let sourceOptions: [MGLShapeSourceOption: Any] = [.maximumZoomLevel: 16]

    // MARK: - Instance Properties
    let sourceIdentifier = "routeSource"
    let sourceCasingIdentifier = "routeCasingSource"
    let routeLayerIdentifier = "routeLayer"
    let routeLayerCasingIdentifier = "routeLayerCasing"
    let waypointSourceIdentifier = "waypointsSource"
    let waypointCircleIdentifier = "waypointsCircle"
    let waypointSymbolIdentifier = "waypointsSymbol"
    let arrowSourceIdentifier = "arrowSource"
    let arrowSourceStrokeIdentifier = "arrowSourceStroke"
    let arrowLayerIdentifier = "arrowLayer"
    let arrowSymbolLayerIdentifier = "arrowSymbolLayer"
    let arrowLayerStrokeIdentifier = "arrowStrokeLayer"
    let arrowCasingSymbolLayerIdentifier = "arrowCasingSymbolLayer"
    let arrowSymbolSourceIdentifier = "arrowSymbolSource"
    let instructionSource = "instructionSource"
    let instructionLabel = "instructionLabel"
    let instructionCircle = "instructionCircle"
    
    @objc dynamic public var trafficUnknownColor: UIColor = .trafficUnknown
    @objc dynamic public var trafficLowColor: UIColor = .trafficLow
    @objc dynamic public var trafficModerateColor: UIColor = .trafficModerate
    @objc dynamic public var trafficHeavyColor: UIColor = .trafficHeavy
    @objc dynamic public var trafficSevereColor: UIColor = .trafficSevere
    @objc dynamic public var routeCasingColor: UIColor = .defaultRouteCasing
    @objc dynamic public var routeAlternateColor: UIColor = .defaultAlternateLine
    @objc dynamic public var routeAlternateCasingColor: UIColor = .defaultAlternateLineCasing
    @objc dynamic public var maneuverArrowColor: UIColor = .defaultManeuverArrow
    @objc dynamic public var maneuverArrowStrokeColor: UIColor = .defaultManeuverArrowStroke
    
    var userLocationForCourseTracking: CLLocation?
    var animatesUserLocation: Bool = false
    var altitude: CLLocationDistance = defaultAltitude
    var routes: [Route]?
    var isAnimatingToOverheadMode = false
    
    fileprivate var preferredFramesPerSecond: Int = 60 {
        didSet {
            if #available(iOS 10.0, *) {
                displayLink?.preferredFramesPerSecond = preferredFramesPerSecond
            } else {
                displayLink?.frameInterval = FrameIntervalOptions.defaultFramesPerSecond / preferredFramesPerSecond
            }
        }
    }
    
    var shouldPositionCourseViewFrameByFrame = false {
        didSet {
            if shouldPositionCourseViewFrameByFrame {
                preferredFramesPerSecond = FrameIntervalOptions.defaultFramesPerSecond
            }
        }
    }
    
    var showsRoute: Bool {
        get {
            return style?.layer(withIdentifier: routeLayerIdentifier) != nil
        }
    }
    
    open override var showsUserLocation: Bool {
        get {
            if tracksUserCourse || userLocationForCourseTracking != nil {
                return !(userCourseView?.isHidden ?? true)
            }
            return super.showsUserLocation
        }
        set {
            if tracksUserCourse || userLocationForCourseTracking != nil {
                super.showsUserLocation = false
                
                if userCourseView == nil {
                    userCourseView = UserPuckCourseView(frame: CGRect(origin: .zero, size: CGSize(width: 75, height: 75)))
                }
                userCourseView?.isHidden = !newValue
            } else {
                userCourseView?.isHidden = true
                super.showsUserLocation = newValue
            }
        }
    }
    
    
    /**
     Center point of the user course view in screen coordinates relative to the map view.
     - seealso: NavigationMapViewDelegate.navigationMapViewUserAnchorPoint(_:)
     */
    var userAnchorPoint: CGPoint {
        if let anchorPoint = navigationMapDelegate?.navigationMapViewUserAnchorPoint?(self), anchorPoint != .zero {
            return anchorPoint
        }
        
        let contentFrame = UIEdgeInsetsInsetRect(bounds, contentInset)
        let courseViewWidth = userCourseView?.frame.width ?? 0
        let courseViewHeight = userCourseView?.frame.height ?? 0
        let edgePadding = UIEdgeInsets(top: 50 + courseViewHeight / 2,
                                       left: 50 + courseViewWidth / 2,
                                       bottom: 50 + courseViewHeight / 2,
                                       right: 50 + courseViewWidth / 2)
        return CGPoint(x: max(min(contentFrame.midX,
                                  contentFrame.maxX - edgePadding.right),
                              contentFrame.minX + edgePadding.left),
                       y: max(max(min(contentFrame.minY + contentFrame.height * 0.8,
                                      contentFrame.maxY - edgePadding.bottom),
                                  contentFrame.minY + edgePadding.top),
                              contentFrame.minY + contentFrame.height * 0.5))
    }
    
    /**
     Determines whether the map should follow the user location and rotate when the course changes.
     - seealso: NavigationMapViewCourseTrackingDelegate
     */
    open var tracksUserCourse: Bool = false {
        didSet {
            if tracksUserCourse {
                enableFrameByFrameCourseViewTracking(for: 3)
                altitude = NavigationMapView.defaultAltitude
                showsUserLocation = true
                courseTrackingDelegate?.navigationMapViewDidStartTrackingCourse?(self)
            } else {
                courseTrackingDelegate?.navigationMapViewDidStopTrackingCourse?(self)
            }
            if let location = userLocationForCourseTracking {
                updateCourseTracking(location: location, animated: true)
            }
        }
    }

    /**
     A `UIView` used to indicate the user’s location and course on the map.
     
     If the view conforms to `UserCourseView`, its `UserCourseView.update(location:pitch:direction:animated:)` method is frequently called to ensure that its visual appearance matches the map’s camera.
     */
    @objc public var userCourseView: UIView? {
        didSet {
            oldValue?.removeFromSuperview()
            if let userCourseView = userCourseView {
                if let location = userLocationForCourseTracking {
                    updateCourseTracking(location: location, animated: false)
                } else {
                    userCourseView.center = userAnchorPoint
                }
                addSubview(userCourseView)
            }
        }
    }
    
    private lazy var mapTapGesture = UITapGestureRecognizer(target: self, action: #selector(didRecieveTap(sender:)))
    
    //MARK: - Initalizers
    
    public override init(frame: CGRect) {
        super.init(frame: frame)
        commonInit()
    }
    
    public required init?(coder decoder: NSCoder) {
        super.init(coder: decoder)
        commonInit()
    }
    
    public override init(frame: CGRect, styleURL: URL?) {
        super.init(frame: frame, styleURL: styleURL)
        commonInit()
    }
    
    fileprivate func commonInit() {
        makeGestureRecognizersRespectCourseTracking()
        makeGestureRecognizersUpdateCourseView()
        
        resumeNotifications()
    }
    
    deinit {
        suspendNotifications()
    }
    
    //MARK: - Overrides
    
    open override func prepareForInterfaceBuilder() {
        super.prepareForInterfaceBuilder()
        
        let image = UIImage(named: "feedback-map-error", in: .mapboxNavigation, compatibleWith: nil)
        let imageView = UIImageView(image: image)
        imageView.contentMode = .center
        imageView.backgroundColor = .gray
        imageView.frame = bounds
        addSubview(imageView)
    }
    
    open override func layoutSubviews() {
        super.layoutSubviews()
        
        //If the map is in tracking mode, make sure we update the camera after the layout pass.
        if (tracksUserCourse) {
            updateCourseTracking(location: userLocationForCourseTracking, animated: false)
        }
    }
    
    open override func anchorPoint(forGesture gesture: UIGestureRecognizer) -> CGPoint {
        if tracksUserCourse {
            return userAnchorPoint
        } else {
            return super.anchorPoint(forGesture: gesture)
        }
    }
    
    open override func mapViewDidFinishRenderingFrameFullyRendered(_ fullyRendered: Bool) {
        super.mapViewDidFinishRenderingFrameFullyRendered(fullyRendered)
        
        guard shouldPositionCourseViewFrameByFrame else { return }
        guard let location = userLocationForCourseTracking else { return }
        
        userCourseView?.center = convert(location.coordinate, toPointTo: self)
    }
    
    // MARK: - Notifications
    
    func resumeNotifications() {
        NotificationCenter.default.addObserver(self, selector: #selector(progressDidChange(_:)), name: .routeControllerProgressDidChange, object: nil)
        
        let gestures = gestureRecognizers ?? []
        let mapTapGesture = self.mapTapGesture
        mapTapGesture.requireFailure(of: gestures)
        addGestureRecognizer(mapTapGesture)
    }
    
    func suspendNotifications() {
        NotificationCenter.default.removeObserver(self, name: .routeControllerProgressDidChange, object: nil)
    }
    
    @objc func progressDidChange(_ notification: Notification) {
        guard tracksUserCourse else { return }
        
        let routeProgress = notification.userInfo![RouteControllerNotificationUserInfoKey.routeProgressKey] as! RouteProgress
        
        let stepProgress = routeProgress.currentLegProgress.currentStepProgress
        let expectedTravelTime = stepProgress.step.expectedTravelTime
        let durationUntilNextManeuver = stepProgress.durationRemaining
        let durationSincePreviousManeuver = expectedTravelTime - durationUntilNextManeuver
        guard !UIDevice.current.isPluggedIn else {
            preferredFramesPerSecond = FrameIntervalOptions.pluggedInFramesPerSecond
            return
        }
    
        if let upcomingStep = routeProgress.currentLegProgress.upComingStep,
            upcomingStep.maneuverDirection == .straightAhead || upcomingStep.maneuverDirection == .slightLeft || upcomingStep.maneuverDirection == .slightRight {
            preferredFramesPerSecond = shouldPositionCourseViewFrameByFrame ? FrameIntervalOptions.defaultFramesPerSecond : FrameIntervalOptions.decreasedFramesPerSecond
        } else if durationUntilNextManeuver > FrameIntervalOptions.durationUntilNextManeuver &&
            durationSincePreviousManeuver > FrameIntervalOptions.durationSincePreviousManeuver {
            preferredFramesPerSecond = shouldPositionCourseViewFrameByFrame ? FrameIntervalOptions.defaultFramesPerSecond : FrameIntervalOptions.decreasedFramesPerSecond
        } else {
            preferredFramesPerSecond = FrameIntervalOptions.pluggedInFramesPerSecond
        }
    }
    
    

    
    // Track position on a frame by frame basis. Used for first location update and when resuming tracking mode
    func enableFrameByFrameCourseViewTracking(for duration: TimeInterval) {
        NSObject.cancelPreviousPerformRequests(withTarget: self, selector: #selector(disableFrameByFramePositioning), object: nil)
        perform(#selector(disableFrameByFramePositioning), with: nil, afterDelay: duration)
        shouldPositionCourseViewFrameByFrame = true
    }
    
    //MARK: - User Tracking
    
    @objc fileprivate func disableFrameByFramePositioning() {
        shouldPositionCourseViewFrameByFrame = false
    }
    
    @objc private func disableUserCourseTracking() {
        guard tracksUserCourse else { return }
        tracksUserCourse = false
    }
    
<<<<<<< HEAD
    public func updateCourseTracking(location: CLLocation?, animated: Bool, customPaddingLeft: CGFloat? = 0) {
        let duration: TimeInterval = animated ? 1 : 0
=======
    @objc public func updateCourseTracking(location: CLLocation?, animated: Bool) {
        // While animating to overhead mode, don't animate the puck.
        let duration: TimeInterval = animated && !isAnimatingToOverheadMode ? 1 : 0
>>>>>>> 915ae135
        animatesUserLocation = animated
        userLocationForCourseTracking = location
        guard let location = location, CLLocationCoordinate2DIsValid(location.coordinate) else {
            return
        }
        
        if tracksUserCourse {
            let point = userAnchorPoint
            let paddingLeftRight: CGFloat = 50
            let padding = UIEdgeInsets(top: point.y, left: point.x + paddingLeftRight, bottom: bounds.height - point.y - 50, right: bounds.width - point.x - paddingLeftRight)
            let newCamera = MGLMapCamera(lookingAtCenter: location.coordinate, fromDistance: altitude, pitch: 45, heading: location.course)
            let function: CAMediaTimingFunction? = animated ? CAMediaTimingFunction(name: kCAMediaTimingFunctionLinear) : nil
            setCamera(newCamera, withDuration: duration, animationTimingFunction: function, edgePadding: padding, completionHandler: nil)
        } else {
            UIView.animate(withDuration: duration, delay: 0, options: [.curveLinear, .beginFromCurrentState], animations: {
                self.userCourseView?.center = self.convert(location.coordinate, toPointTo: self)
            })
        }
        
        if let userCourseView = userCourseView as? UserCourseView {
            if let customTransformation = userCourseView.update?(location: location, pitch: camera.pitch, direction: direction, animated: animated, tracksUserCourse: tracksUserCourse) {
                customTransformation
            } else {
                self.userCourseView?.applyDefaultUserPuckTransformation(location: location, pitch: camera.pitch, direction: direction, animated: animated, tracksUserCourse: tracksUserCourse)
            }
        } else {
            userCourseView?.applyDefaultUserPuckTransformation(location: location, pitch: camera.pitch, direction: direction, animated: animated, tracksUserCourse: tracksUserCourse)
        }
    }
    
    //MARK: -  Gesture Recognizers
    
    /**
     Fired when NavigationMapView detects a tap not handled elsewhere by other gesture recognizers.
     */
    @objc func didRecieveTap(sender: UITapGestureRecognizer) {
        guard let routes = routes, let tapPoint = sender.point else { return }
        
        let waypointTest = waypoints(on: routes, closeTo: tapPoint) //are there waypoints near the tapped location?
        if let selected = waypointTest?.first { //test passes
            navigationMapDelegate?.navigationMapView?(self, didSelect: selected)
            return
        } else if let routes = self.routes(closeTo: tapPoint) {
            guard let selectedRoute = routes.first else { return }
            navigationMapDelegate?.navigationMapView?(self, didSelect: selectedRoute)
        }
        
    }
    
    @objc func updateCourseView(_ sender: UIGestureRecognizer) {
        preferredFramesPerSecond = FrameIntervalOptions.defaultFramesPerSecond
        
        if sender.state == .ended {
            altitude = self.camera.altitude
            enableFrameByFrameCourseViewTracking(for: 2)
        }
        
        // Capture altitude for double tap and two finger tap after animation finishes
        if sender is UITapGestureRecognizer, sender.state == .ended {
            DispatchQueue.main.asyncAfter(deadline: .now() + 0.3, execute: {
                self.altitude = self.camera.altitude
            })
        }
        
        if let pan = sender as? UIPanGestureRecognizer {
            if sender.state == .ended || sender.state == .cancelled {
                let velocity = pan.velocity(in: self)
                let didFling = sqrt(velocity.x * velocity.x + velocity.y * velocity.y) > 100
                if didFling {
                    enableFrameByFrameCourseViewTracking(for: 1)
                }
            }
        }
        
        if sender.state == .changed {
            guard let location = userLocationForCourseTracking else { return }
            userCourseView?.layer.removeAllAnimations()
            userCourseView?.center = convert(location.coordinate, toPointTo: self)
        }
    }
    
    // MARK: Feature Addition/Removal
    
    /**
     Adds or updates both the route line and the route line casing
     */
    @objc public func showRoutes(_ routes: [Route], legIndex: Int = 0) {
        guard let style = style else { return }
        guard let mainRoute = routes.first else { return }
        self.routes = routes
        
        let polylines = navigationMapDelegate?.navigationMapView?(self, shapeFor: routes) ?? shape(for: routes, legIndex: legIndex)
        let mainPolylineSimplified = navigationMapDelegate?.navigationMapView?(self, simplifiedShapeFor: mainRoute) ?? shape(forCasingOf: mainRoute, legIndex: legIndex)
        
        if let source = style.source(withIdentifier: sourceIdentifier) as? MGLShapeSource,
            let sourceSimplified = style.source(withIdentifier: sourceCasingIdentifier) as? MGLShapeSource {
            source.shape = polylines
            sourceSimplified.shape = mainPolylineSimplified
        } else {
            let lineSource = MGLShapeSource(identifier: sourceIdentifier, shape: polylines, options: nil)
            let lineCasingSource = MGLShapeSource(identifier: sourceCasingIdentifier, shape: mainPolylineSimplified, options: nil)
            style.addSource(lineSource)
            style.addSource(lineCasingSource)
            
            let line = navigationMapDelegate?.navigationMapView?(self, routeStyleLayerWithIdentifier: routeLayerIdentifier, source: lineSource) ?? routeStyleLayer(identifier: routeLayerIdentifier, source: lineSource)
            let lineCasing = navigationMapDelegate?.navigationMapView?(self, routeCasingStyleLayerWithIdentifier: routeLayerCasingIdentifier, source: lineCasingSource) ?? routeCasingStyleLayer(identifier: routeLayerCasingIdentifier, source: lineSource)
            
            for layer in style.layers.reversed() {
                if !(layer is MGLSymbolStyleLayer) &&
                    layer.identifier != arrowLayerIdentifier && layer.identifier != arrowSymbolLayerIdentifier && layer.identifier != arrowCasingSymbolLayerIdentifier && layer.identifier != arrowLayerStrokeIdentifier && layer.identifier != waypointCircleIdentifier {
                    style.insertLayer(line, below: layer)
                    style.insertLayer(lineCasing, below: line)
                    break
                }
            }
        }
    }
    
    /**
     Removes route line and route line casing from map
     */
    @objc public func removeRoutes() {
        guard let style = style else {
            return
        }
        
        if let line = style.layer(withIdentifier: routeLayerIdentifier) {
            style.removeLayer(line)
        }
        
        if let lineCasing = style.layer(withIdentifier: routeLayerCasingIdentifier) {
            style.removeLayer(lineCasing)
        }
        
        if let lineSource = style.source(withIdentifier: sourceIdentifier) {
            style.removeSource(lineSource)
        }
        
        if let lineCasingSource = style.source(withIdentifier: sourceCasingIdentifier) {
            style.removeSource(lineCasingSource)
        }
    }
    
    /**
     Adds the route waypoints to the map given the current leg index. Previous waypoints for completed legs will be omitted.
     */
    @objc public func showWaypoints(_ route: Route, legIndex: Int = 0) {
        guard let style = style else {
            return
        }

        let waypoints: [Waypoint] = Array(route.legs.map { $0.destination }.dropLast())
        
        let source = navigationMapDelegate?.navigationMapView?(self, shapeFor: waypoints, legIndex: legIndex) ?? shape(for: waypoints, legIndex: legIndex)
        if route.routeOptions.waypoints.count > 2 { //are we on a multipoint route?
            
            routes = [route] //update the model
            if let waypointSource = style.source(withIdentifier: waypointSourceIdentifier) as? MGLShapeSource {
                waypointSource.shape = source
            } else {
                let sourceShape = MGLShapeSource(identifier: waypointSourceIdentifier, shape: source, options: sourceOptions)
                style.addSource(sourceShape)
                
                let circles = navigationMapDelegate?.navigationMapView?(self, waypointStyleLayerWithIdentifier: waypointCircleIdentifier, source: sourceShape) ?? routeWaypointCircleStyleLayer(identifier: waypointCircleIdentifier, source: sourceShape)
                let symbols = navigationMapDelegate?.navigationMapView?(self, waypointSymbolStyleLayerWithIdentifier: waypointSymbolIdentifier, source: sourceShape) ?? routeWaypointSymbolStyleLayer(identifier: waypointSymbolIdentifier, source: sourceShape)
                
                if let arrowLayer = style.layer(withIdentifier: arrowCasingSymbolLayerIdentifier) {
                    style.insertLayer(circles, below: arrowLayer)
                } else {
                    style.addLayer(circles)
                }
                
                style.insertLayer(symbols, above: circles)
            }
        }
        
        if let lastLeg =  route.legs.last {
            removeAnnotations(annotations ?? [])
            let destination = MGLPointAnnotation()
            destination.coordinate = lastLeg.destination.coordinate
            addAnnotation(destination)
        }
    }
    /**
     Removes all waypoints from the map.
     */
    @objc public func removeWaypoints() {
        guard let style = style else { return }
        
        removeAnnotations(annotations ?? [])
        
        if let circleLayer = style.layer(withIdentifier: waypointCircleIdentifier) {
            style.removeLayer(circleLayer)
        }
        if let symbolLayer = style.layer(withIdentifier: waypointSymbolIdentifier) {
            style.removeLayer(symbolLayer)
        }
        if let waypointSource = style.source(withIdentifier: waypointSourceIdentifier) {
            style.removeSource(waypointSource)
        }
        if let circleSource = style.source(withIdentifier: waypointCircleIdentifier) {
            style.removeSource(circleSource)
        }
        if let symbolSource = style.source(withIdentifier: waypointSymbolIdentifier) {
            style.removeSource(symbolSource)
        }
    }
    
    /**
     Shows the step arrow given the current `RouteProgress`.
     */
    @objc public func addArrow(route: Route, legIndex: Int, stepIndex: Int) {
        guard route.legs.indices.contains(legIndex),
            route.legs[legIndex].steps.indices.contains(stepIndex) else { return }
        
        let step = route.legs[legIndex].steps[stepIndex]
        let maneuverCoordinate = step.maneuverLocation
        guard let routeCoordinates = route.coordinates else { return }
        
        guard let style = style else {
            return
        }

        guard let triangleImage = Bundle.mapboxNavigation.image(named: "triangle")?.withRenderingMode(.alwaysTemplate) else { return }
        
        style.setImage(triangleImage, forName: "triangle-tip-navigation")
        
        guard step.maneuverType != .arrive else { return }
        
        let minimumZoomLevel: Float = 14.5
        
        let shaftLength = max(min(30 * metersPerPoint(atLatitude: maneuverCoordinate.latitude), 30), 10)
        let polyline = Polyline(routeCoordinates)
        let shaftCoordinates = Array(polyline.trimmed(from: maneuverCoordinate, distance: -shaftLength).coordinates.reversed()
            + polyline.trimmed(from: maneuverCoordinate, distance: shaftLength).coordinates.suffix(from: 1))
        
        if shaftCoordinates.count > 1 {
            var shaftStrokeCoordinates = shaftCoordinates
            let shaftStrokePolyline = ArrowStrokePolyline(coordinates: &shaftStrokeCoordinates, count: UInt(shaftStrokeCoordinates.count))
            let shaftDirection = shaftStrokeCoordinates[shaftStrokeCoordinates.count - 2].direction(to: shaftStrokeCoordinates.last!)
            let maneuverArrowStrokePolylines = [shaftStrokePolyline]
            let shaftPolyline = ArrowFillPolyline(coordinates: shaftCoordinates, count: UInt(shaftCoordinates.count))
            
            let arrowShape = MGLShapeCollection(shapes: [shaftPolyline])
            let arrowStrokeShape = MGLShapeCollection(shapes: maneuverArrowStrokePolylines)
            
            let arrowSourceStroke = MGLShapeSource(identifier: arrowSourceStrokeIdentifier, shape: arrowStrokeShape, options: sourceOptions)
            let arrowStroke = MGLLineStyleLayer(identifier: arrowLayerStrokeIdentifier, source: arrowSourceStroke)
            let arrowSource = MGLShapeSource(identifier: arrowSourceIdentifier, shape: arrowShape, options: sourceOptions)
            let arrow = MGLLineStyleLayer(identifier: arrowLayerIdentifier, source: arrowSource)
            
            if let source = style.source(withIdentifier: arrowSourceIdentifier) as? MGLShapeSource {
                source.shape = arrowShape
            } else {
                arrow.minimumZoomLevel = minimumZoomLevel
                arrow.lineCap = NSExpression(forConstantValue: "butt")
                arrow.lineJoin = NSExpression(forConstantValue: "round")
                arrow.lineWidth = NSExpression(format: "mgl_interpolate:withCurveType:parameters:stops:($zoomLevel, 'linear', nil, %@)", MBRouteLineWidthByZoomLevel.multiplied(by: 0.70))
                arrow.lineColor = NSExpression(forConstantValue: maneuverArrowColor)
                
                style.addSource(arrowSource)
                style.addLayer(arrow)
            }
            
            if let source = style.source(withIdentifier: arrowSourceStrokeIdentifier) as? MGLShapeSource {
                source.shape = arrowStrokeShape
            } else {
                
                arrowStroke.minimumZoomLevel = arrow.minimumZoomLevel
                arrowStroke.lineCap = arrow.lineCap
                arrowStroke.lineJoin = arrow.lineJoin
                arrowStroke.lineWidth = NSExpression(format: "mgl_interpolate:withCurveType:parameters:stops:($zoomLevel, 'linear', nil, %@)", MBRouteLineWidthByZoomLevel.multiplied(by: 0.80))
                arrowStroke.lineColor = NSExpression(forConstantValue: maneuverArrowStrokeColor)
                
                style.addSource(arrowSourceStroke)
                style.insertLayer(arrowStroke, below: arrow)
            }
            
            // Arrow symbol
            let point = MGLPointFeature()
            point.coordinate = shaftStrokeCoordinates.last!
            let arrowSymbolSource = MGLShapeSource(identifier: arrowSymbolSourceIdentifier, features: [point], options: sourceOptions)
            
            if let source = style.source(withIdentifier: arrowSymbolSourceIdentifier) as? MGLShapeSource {
                source.shape = arrowSymbolSource.shape
                if let arrowSymbolLayer = style.layer(withIdentifier: arrowSymbolLayerIdentifier) as? MGLSymbolStyleLayer {
                    arrowSymbolLayer.iconRotation = NSExpression(forConstantValue: shaftDirection as NSNumber)
                }
                if let arrowSymbolLayerCasing = style.layer(withIdentifier: arrowCasingSymbolLayerIdentifier) as? MGLSymbolStyleLayer {
                    arrowSymbolLayerCasing.iconRotation = NSExpression(forConstantValue: shaftDirection as NSNumber)
                }
            } else {
                let arrowSymbolLayer = MGLSymbolStyleLayer(identifier: arrowSymbolLayerIdentifier, source: arrowSymbolSource)
                arrowSymbolLayer.minimumZoomLevel = minimumZoomLevel
                arrowSymbolLayer.iconImageName = NSExpression(forConstantValue: "triangle-tip-navigation")
                arrowSymbolLayer.iconColor = NSExpression(forConstantValue: maneuverArrowColor)
                arrowSymbolLayer.iconRotationAlignment = NSExpression(forConstantValue: "map")
                arrowSymbolLayer.iconRotation = NSExpression(forConstantValue: shaftDirection as NSNumber)
                arrowSymbolLayer.iconScale = NSExpression(format: "mgl_interpolate:withCurveType:parameters:stops:($zoomLevel, 'linear', nil, %@)", MBRouteLineWidthByZoomLevel.multiplied(by: 0.12))
                arrowSymbolLayer.iconAllowsOverlap = NSExpression(forConstantValue: true)
                
                let arrowSymbolLayerCasing = MGLSymbolStyleLayer(identifier: arrowCasingSymbolLayerIdentifier, source: arrowSymbolSource)
                arrowSymbolLayerCasing.minimumZoomLevel = arrowSymbolLayer.minimumZoomLevel
                arrowSymbolLayerCasing.iconImageName = arrowSymbolLayer.iconImageName
                arrowSymbolLayerCasing.iconColor = NSExpression(forConstantValue: maneuverArrowStrokeColor)
                arrowSymbolLayerCasing.iconRotationAlignment = arrowSymbolLayer.iconRotationAlignment
                arrowSymbolLayerCasing.iconRotation = arrowSymbolLayer.iconRotation
                arrowSymbolLayerCasing.iconScale = NSExpression(format: "mgl_interpolate:withCurveType:parameters:stops:($zoomLevel, 'linear', nil, %@)", MBRouteLineWidthByZoomLevel.multiplied(by: 0.14))
                arrowSymbolLayerCasing.iconAllowsOverlap = arrowSymbolLayer.iconAllowsOverlap
                
                style.addSource(arrowSymbolSource)
                style.insertLayer(arrowSymbolLayer, above: arrow)
                style.insertLayer(arrowSymbolLayerCasing, below: arrow)
            }
            
        }
    }
    
    /**
     Removes the step arrow from the map.
     */
    @objc public func removeArrow() {
        guard let style = style else {
            return
        }
        
        if let arrowLayer = style.layer(withIdentifier: arrowLayerIdentifier) {
            style.removeLayer(arrowLayer)
        }
        
        if let arrowLayerStroke = style.layer(withIdentifier: arrowLayerStrokeIdentifier) {
            style.removeLayer(arrowLayerStroke)
        }
        
        if let arrowSymbolLayer = style.layer(withIdentifier: arrowSymbolLayerIdentifier) {
            style.removeLayer(arrowSymbolLayer)
        }
        
        if let arrowCasingSymbolLayer = style.layer(withIdentifier: arrowCasingSymbolLayerIdentifier) {
            style.removeLayer(arrowCasingSymbolLayer)
        }
        
        if let arrowSource = style.source(withIdentifier: arrowSourceIdentifier) {
            style.removeSource(arrowSource)
        }
        
        if let arrowStrokeSource = style.source(withIdentifier: arrowSourceStrokeIdentifier) {
            style.removeSource(arrowStrokeSource)
        }
        
        if let arrowSymboleSource = style.source(withIdentifier: arrowSymbolSourceIdentifier) {
            style.removeSource(arrowSymboleSource)
        }
    }
    
    // MARK: Utility Methods
    
    /** Modifies the gesture recognizers to also disable course tracking. */
    func makeGestureRecognizersRespectCourseTracking() {
        for gestureRecognizer in gestureRecognizers ?? []
            where gestureRecognizer is UIPanGestureRecognizer || gestureRecognizer is UIRotationGestureRecognizer {
                gestureRecognizer.addTarget(self, action: #selector(disableUserCourseTracking))
        }
    }
    
    func makeGestureRecognizersUpdateCourseView() {
        for gestureRecognizer in gestureRecognizers ?? [] {
            gestureRecognizer.addTarget(self, action: #selector(updateCourseView(_:)))
        }
    }
    
    //TODO: Change to point-based distance calculation
    private func waypoints(on routes: [Route], closeTo point: CGPoint) -> [Waypoint]? {
        let tapCoordinate = convert(point, toCoordinateFrom: self)
        let multipointRoutes = routes.filter { $0.routeOptions.waypoints.count >= 3}
        guard multipointRoutes.count > 0 else { return nil }
        let waypoints = multipointRoutes.flatMap({$0.routeOptions.waypoints})
        
        //lets sort the array in order of closest to tap
        let closest = waypoints.sorted { (left, right) -> Bool in
            let leftDistance = left.coordinate.distance(to: tapCoordinate)
            let rightDistance = right.coordinate.distance(to: tapCoordinate)
            return leftDistance < rightDistance
        }
        
        //lets filter to see which ones are under threshold
        let candidates = closest.filter({
            let coordinatePoint = self.convert($0.coordinate, toPointTo: self)
            return coordinatePoint.distance(to: point) < tapGestureDistanceThreshold
        })
        
        return candidates
    }
    
    private func routes(closeTo point: CGPoint) -> [Route]? {
        let tapCoordinate = convert(point, toCoordinateFrom: self)
        
        //do we have routes? If so, filter routes with at least 2 coordinates.
        guard let routes = routes?.filter({ $0.coordinates?.count ?? 0 > 1 }) else { return nil }
        
        //Sort routes by closest distance to tap gesture.
        let closest = routes.sorted { (left, right) -> Bool in
            
            //existance has been assured through use of filter.
            let leftLine = Polyline(left.coordinates!)
            let rightLine = Polyline(right.coordinates!)
            let leftDistance = leftLine.closestCoordinate(to: tapCoordinate)!.distance
            let rightDistance = rightLine.closestCoordinate(to: tapCoordinate)!.distance
            
            return leftDistance < rightDistance
        }
        
        //filter closest coordinates by which ones are under threshold.
        let candidates = closest.filter {
            let closestCoordinate = Polyline($0.coordinates!).closestCoordinate(to: tapCoordinate)!.coordinate
            let closestPoint = self.convert(closestCoordinate, toPointTo: self)
            
            return closestPoint.distance(to: point) < tapGestureDistanceThreshold
        }
        return candidates
    }

    func shape(for routes: [Route], legIndex: Int?) -> MGLShape? {
        guard let firstRoute = routes.first else { return nil }
        guard let congestedRoute = addCongestion(to: firstRoute, legIndex: legIndex) else { return nil }
        
        var altRoutes: [MGLPolylineFeature] = []
        
        for route in routes.suffix(from: 1) {
            let polyline = MGLPolylineFeature(coordinates: route.coordinates!, count: UInt(route.coordinates!.count))
            polyline.attributes["isAlternateRoute"] = true
            altRoutes.append(polyline)
        }
        
        return MGLShapeCollectionFeature(shapes: altRoutes + congestedRoute)
    }
    
    func addCongestion(to route: Route, legIndex: Int?) -> [MGLPolylineFeature]? {
        guard let coordinates = route.coordinates else { return nil }
        
        var linesPerLeg: [MGLPolylineFeature] = []
        
        for (index, leg) in route.legs.enumerated() {
            // If there is no congestion, don't try and add it
            guard let legCongestion = leg.segmentCongestionLevels, legCongestion.count < coordinates.count else {
                return [MGLPolylineFeature(coordinates: route.coordinates!, count: UInt(route.coordinates!.count))]
            }
            
            // The last coord of the preceding step, is shared with the first coord of the next step, we don't need both.
            let legCoordinates: [CLLocationCoordinate2D] = leg.steps.enumerated().reduce([]) { allCoordinates, current in
                let index = current.offset
                let step = current.element
                let stepCoordinates = step.coordinates!
                
                return index == 0 ? stepCoordinates : allCoordinates + stepCoordinates.suffix(from: 1)
            }
            
            let mergedCongestionSegments = combine(legCoordinates, with: legCongestion)
            
            let lines: [MGLPolylineFeature] = mergedCongestionSegments.map { (congestionSegment: CongestionSegment) -> MGLPolylineFeature in
                let polyline = MGLPolylineFeature(coordinates: congestionSegment.0, count: UInt(congestionSegment.0.count))
                polyline.attributes[MBCongestionAttribute] = String(describing: congestionSegment.1)
                polyline.attributes["isAlternateRoute"] = false
                if let legIndex = legIndex {
                    polyline.attributes[MBCurrentLegAttribute] = index == legIndex
                } else {
                    polyline.attributes[MBCurrentLegAttribute] = index == 0
                }
                return polyline
            }
            
            linesPerLeg.append(contentsOf: lines)
        }
        
        return linesPerLeg
    }
    
    func combine(_ coordinates: [CLLocationCoordinate2D], with congestions: [CongestionLevel]) -> [CongestionSegment] {
        var segments: [CongestionSegment] = []
        segments.reserveCapacity(congestions.count)
        for (index, congestion) in congestions.enumerated() {
            
            let congestionSegment: ([CLLocationCoordinate2D], CongestionLevel) = ([coordinates[index], coordinates[index + 1]], congestion)
            let coordinates = congestionSegment.0
            let congestionLevel = congestionSegment.1
            
            if segments.last?.1 == congestionLevel {
                segments[segments.count - 1].0 += coordinates
            } else {
                segments.append(congestionSegment)
            }
        }
        return segments
    }
    
    func shape(forCasingOf route: Route, legIndex: Int?) -> MGLShape? {
        var linesPerLeg: [MGLPolylineFeature] = []
        
        for (index, leg) in route.legs.enumerated() {
            let legCoordinates: [CLLocationCoordinate2D] = Array(leg.steps.compactMap {
                $0.coordinates
            }.joined())
            
            let polyline = MGLPolylineFeature(coordinates: legCoordinates, count: UInt(legCoordinates.count))
            if let legIndex = legIndex {
                polyline.attributes[MBCurrentLegAttribute] = index == legIndex
            } else {
                polyline.attributes[MBCurrentLegAttribute] = index == 0
            }
            linesPerLeg.append(polyline)
        }
        
        return MGLShapeCollectionFeature(shapes: linesPerLeg)
    }
    
    func shape(for waypoints: [Waypoint], legIndex: Int) -> MGLShape? {
        var features = [MGLPointFeature]()
        
        for (waypointIndex, waypoint) in waypoints.enumerated() {
            let feature = MGLPointFeature()
            feature.coordinate = waypoint.coordinate
            feature.attributes = [
                "waypointCompleted": waypointIndex < legIndex,
                "name": waypointIndex + 1
            ]
            features.append(feature)
        }
        
        return MGLShapeCollectionFeature(shapes: features)
    }
    
    func routeWaypointCircleStyleLayer(identifier: String, source: MGLSource) -> MGLStyleLayer {
        let circles = MGLCircleStyleLayer(identifier: waypointCircleIdentifier, source: source)
        let opacity = NSExpression(forConditional: NSPredicate(format: "waypointCompleted == true"), trueExpression: NSExpression(forConstantValue: 0.5), falseExpression: NSExpression(forConstantValue: 1))
        
        circles.circleColor = NSExpression(forConstantValue: UIColor(red:0.9, green:0.9, blue:0.9, alpha:1.0))
        circles.circleOpacity = opacity
        circles.circleRadius = NSExpression(forConstantValue: 10)
        circles.circleStrokeColor = NSExpression(forConstantValue: UIColor.black)
        circles.circleStrokeWidth = NSExpression(forConstantValue: 1)
        circles.circleStrokeOpacity = opacity
        
        return circles
    }
    
    func routeWaypointSymbolStyleLayer(identifier: String, source: MGLSource) -> MGLStyleLayer {
        let symbol = MGLSymbolStyleLayer(identifier: identifier, source: source)
        
        symbol.text = NSExpression(format: "CAST(name, 'NSString')")
        symbol.textOpacity = NSExpression(forConditional: NSPredicate(format: "waypointCompleted == true"), trueExpression: NSExpression(forConstantValue: 0.5), falseExpression: NSExpression(forConstantValue: 1))
        symbol.textFontSize = NSExpression(forConstantValue: 10)
        symbol.textHaloWidth = NSExpression(forConstantValue: 0.25)
        symbol.textHaloColor = NSExpression(forConstantValue: UIColor.black)
        
        return symbol
    }
    
    func routeStyleLayer(identifier: String, source: MGLSource) -> MGLStyleLayer {
        
        let line = MGLLineStyleLayer(identifier: identifier, source: source)
        line.lineWidth = NSExpression(format: "mgl_interpolate:withCurveType:parameters:stops:($zoomLevel, 'linear', nil, %@)", MBRouteLineWidthByZoomLevel)
        line.lineOpacity = NSExpression(forConditional:
            NSPredicate(format: "isAlternateRoute == true"),
                                        trueExpression: NSExpression(forConstantValue: 1),
                                        falseExpression: NSExpression(forConditional: NSPredicate(format: "isCurrentLeg == true"),
                                                                      trueExpression: NSExpression(forConstantValue: 1),
                                                                      falseExpression: NSExpression(forConstantValue: 0)))
        line.lineColor = NSExpression(format: "TERNARY(isAlternateRoute == true, %@, MGL_MATCH(congestion, 'low' , %@, 'moderate', %@, 'heavy', %@, 'severe', %@, %@))", routeAlternateColor, trafficLowColor, trafficModerateColor, trafficHeavyColor, trafficSevereColor, trafficUnknownColor)
        line.lineJoin = NSExpression(forConstantValue: "round")
        
        return line
    }
    
    func routeCasingStyleLayer(identifier: String, source: MGLSource) -> MGLStyleLayer {
        
        let lineCasing = MGLLineStyleLayer(identifier: identifier, source: source)
        
        // Take the default line width and make it wider for the casing
        lineCasing.lineWidth = NSExpression(format: "mgl_interpolate:withCurveType:parameters:stops:($zoomLevel, 'linear', nil, %@)", MBRouteLineWidthByZoomLevel.multiplied(by: 1.5))
        
        lineCasing.lineColor = NSExpression(forConditional: NSPredicate(format: "isAlternateRoute == true"),
                     trueExpression: NSExpression(forConstantValue: routeAlternateCasingColor),
                     falseExpression: NSExpression(forConstantValue: routeCasingColor))
        
        lineCasing.lineCap = NSExpression(forConstantValue: "round")
        lineCasing.lineJoin = NSExpression(forConstantValue: "round")
        
        lineCasing.lineOpacity = NSExpression(forConditional: NSPredicate(format: "isAlternateRoute == true"),
                                            trueExpression: NSExpression(forConstantValue: 1),
                                            falseExpression: NSExpression(forConditional: NSPredicate(format: "isCurrentLeg == true"), trueExpression: NSExpression(forConstantValue: 1), falseExpression: NSExpression(forConstantValue: 0.85)))
        
        return lineCasing
    }
    
    /**
     Attempts to localize road labels into the local language and other labels
     into the system’s preferred language.
     
     When this property is enabled, the style automatically modifies the `text`
     property of any symbol style layer whose source is the
     <a href="https://www.mapbox.com/vector-tiles/mapbox-streets-v7/#overview">Mapbox
     Streets source</a>. On iOS, the user can set the system’s preferred
     language in Settings, General Settings, Language & Region.
     
     Unlike the `MGLStyle.localizeLabels(into:)` method, this method localizes
     road labels into the local language, regardless of the system’s preferred
     language, in an effort to match road signage. The turn banner always
     displays road names and exit destinations in the local language, so you
     should call this method in the
     `MGLMapViewDelegate.mapView(_:didFinishLoading:)` method of any delegate of
     a standalone `NavigationMapView`. The map view embedded in
     `NavigationViewController` is localized automatically, so you do not need
     to call this method on the value of `NavigationViewController.mapView`.
     */
    @objc public func localizeLabels() {
        guard let style = style else {
            return
        }
        
        let streetsSourceIdentifiers: [String] = style.sources.compactMap {
            $0 as? MGLVectorTileSource
        }.filter {
            $0.isMapboxStreets
        }.map {
            $0.identifier
        }
        
        for layer in style.layers where layer is MGLSymbolStyleLayer {
            let layer = layer as! MGLSymbolStyleLayer
            guard let sourceIdentifier = layer.sourceIdentifier,
                streetsSourceIdentifiers.contains(sourceIdentifier) else {
                continue
            }
            guard let text = layer.text else {
                continue
            }
            
            // Road labels should match road signage.
            let locale = layer.sourceLayerIdentifier == "road_label" ? Locale(identifier: "mul") : nil
            
            let localizedText = text.mgl_expressionLocalized(into: locale)
            if localizedText != text {
                layer.text = localizedText
            }
        }
    }
    
    @objc public func showVoiceInstructionsOnMap(route: Route) {
        guard let style = style else {
            return
        }
        
        var features = [MGLPointFeature]()
        for (legIndex, leg) in route.legs.enumerated() {
            for (stepIndex, step) in leg.steps.enumerated() {
                for instruction in step.instructionsSpokenAlongStep! {
                    let feature = MGLPointFeature()
                    feature.coordinate = Polyline(route.legs[legIndex].steps[stepIndex].coordinates!.reversed()).coordinateFromStart(distance: instruction.distanceAlongStep)!
                    feature.attributes = [ "instruction": instruction.text ]
                    features.append(feature)
                }
            }
        }
        
        let instructionPointSource = MGLShapeCollectionFeature(shapes: features)
        
        if let instructionSource = style.source(withIdentifier: instructionSource) as? MGLShapeSource {
            instructionSource.shape = instructionPointSource
        } else {
            let sourceShape = MGLShapeSource(identifier: instructionSource, shape: instructionPointSource, options: nil)
            style.addSource(sourceShape)
            
            let symbol = MGLSymbolStyleLayer(identifier: instructionLabel, source: sourceShape)
            symbol.text = NSExpression(format: "instruction")
            symbol.textFontSize = NSExpression(forConstantValue: 14)
            symbol.textHaloWidth = NSExpression(forConstantValue: 1)
            symbol.textHaloColor = NSExpression(forConstantValue: UIColor.white)
            symbol.textOpacity = NSExpression(forConstantValue: 0.75)
            symbol.textAnchor = NSExpression(forConstantValue: "bottom-left")
            symbol.textJustification = NSExpression(forConstantValue: "left")
            
            let circle = MGLCircleStyleLayer(identifier: instructionCircle, source: sourceShape)
            circle.circleRadius = NSExpression(forConstantValue: 5)
            circle.circleOpacity = NSExpression(forConstantValue: 0.75)
            circle.circleColor = NSExpression(forConstantValue: UIColor.white)
            
            style.addLayer(circle)
            style.addLayer(symbol)
        }
    }
    
    /**
     Sets the camera directly over a series of coordinates.
     */
    @objc public func setOverheadCameraView(from userLocation: CLLocationCoordinate2D, along coordinates: [CLLocationCoordinate2D], for bounds: UIEdgeInsets) {
        isAnimatingToOverheadMode = true
        let slicedLine = Polyline(coordinates).sliced(from: userLocation).coordinates
        let line = MGLPolyline(coordinates: slicedLine, count: UInt(slicedLine.count))
        
        tracksUserCourse = false
        
        // If the user has a short distance left on the route, prevent the camera from zooming all the way.
        // `MGLMapView.setVisibleCoordinateBounds(:edgePadding:animated:)` will go beyond what is convenient for the driver.
        guard line.overlayBounds.ne.distance(to: line.overlayBounds.sw) > NavigationMapViewMinimumDistanceForOverheadZooming else {
            let camera = self.camera
            camera.pitch = 0
            camera.heading = 0
            camera.centerCoordinate = userLocation
            camera.altitude = NavigationMapView.defaultAltitude
            setCamera(camera, withDuration: 1, animationTimingFunction: nil) { [weak self] in
                self?.isAnimatingToOverheadMode = false
            }
            return
        }
        
        // Sadly, `MGLMapView.cameraThatFitsShape(_:direction:edgePadding:)` uses the current pitch of the mapview.
        // Because of this, we need to set it before or it will create a camera for the current pitch instead of 0.
        let camera = self.camera
        camera.pitch = 0
        self.camera = camera
        
        let cameraForLine = cameraThatFitsShape(line, direction: 0, edgePadding: bounds)
        setCamera(cameraForLine, withDuration: 1, animationTimingFunction: nil) { [weak self] in
            self?.isAnimatingToOverheadMode = false
        }
    }
    
    /**
     Recenters the camera and begins tracking the user's location.
     */
    @objc public func recenterMap() {
        tracksUserCourse = true
        enableFrameByFrameCourseViewTracking(for: 3)
    }
}

/**
 The `NavigationMapViewDelegate` provides methods for configuring the NavigationMapView, as well as responding to events triggered by the NavigationMapView.
 */
@objc(MBNavigationMapViewDelegate)
public protocol NavigationMapViewDelegate: class {
    /**
     Asks the receiver to return an MGLStyleLayer for routes, given an identifier and source.
     This method is invoked when the map view loads and any time routes are added.
     - parameter mapView: The NavigationMapView.
     - parameter identifier: The style identifier.
     - parameter source: The Layer source containing the route data that this method would style.
     - returns: An MGLStyleLayer that the map applies to all routes.
     */
    @objc optional func navigationMapView(_ mapView: NavigationMapView, routeStyleLayerWithIdentifier identifier: String, source: MGLSource) -> MGLStyleLayer?
    
    /**
     Asks the receiver to return an MGLStyleLayer for waypoints, given an identifier and source.
     This method is invoked when the map view loads and any time waypoints are added.
     - parameter mapView: The NavigationMapView.
     - parameter identifier: The style identifier.
     - parameter source: The Layer source containing the waypoint data that this method would style.
     - returns: An MGLStyleLayer that the map applies to all waypoints.
     */
    @objc optional func navigationMapView(_ mapView: NavigationMapView, waypointStyleLayerWithIdentifier identifier: String, source: MGLSource) -> MGLStyleLayer?
    
    /**
     Asks the receiver to return an MGLStyleLayer for waypoint symbols, given an identifier and source.
     This method is invoked when the map view loads and any time waypoints are added.
     - parameter mapView: The NavigationMapView.
     - parameter identifier: The style identifier.
     - parameter source: The Layer source containing the waypoint data that this method would style.
     - returns: An MGLStyleLayer that the map applies to all waypoint symbols.
     */
    @objc optional func navigationMapView(_ mapView: NavigationMapView, waypointSymbolStyleLayerWithIdentifier identifier: String, source: MGLSource) -> MGLStyleLayer?
    
    /**
     Asks the receiver to return an MGLStyleLayer for route casings, given an identifier and source.
     This method is invoked when the map view loads and anytime routes are added.
     - note: Specify a casing to ensure good contrast between the route line and the underlying map layers.
     - parameter mapView: The NavigationMapView.
     - parameter identifier: The style identifier.
     - parameter source: The Layer source containing the route data that this method would style.
     - returns: An MGLStyleLayer that the map applies to the route.
     */
    @objc optional func navigationMapView(_ mapView: NavigationMapView, routeCasingStyleLayerWithIdentifier identifier: String, source: MGLSource) -> MGLStyleLayer?
    
    /**
     Tells the receiver that the user has selected a route by interacting with the map view.
     - parameter mapView: The NavigationMapView.
     - parameter route: The route that was selected.
    */
    @objc(navigationMapView:didSelectRoute:)
    optional func navigationMapView(_ mapView: NavigationMapView, didSelect route: Route)
    
    /**
     Tells the receiver that a waypoint was selected.
     - parameter mapView: The NavigationMapView.
     - parameter waypoint: The waypoint that was selected.
     */
    @objc(navigationMapView:didSelectWaypoint:)
    optional func navigationMapView(_ mapView: NavigationMapView, didSelect waypoint: Waypoint)
    
    /**
     Asks the receiver to return an MGLShape that describes the geometry of the route.
     - note: The returned value represents the route in full detail. For example, individual `MGLPolyline` objects in an `MGLShapeCollectionFeature` object can represent traffic congestion segments. For improved performance, you should also implement `navigationMapView(_:simplifiedShapeFor:)`, which defines the overall route as a single feature.
     - parameter mapView: The NavigationMapView.
     - parameter routes: The routes that the sender is asking about. The first route will always be rendered as the main route, while all subsequent routes will be rendered as alternate routes.
     - returns: Optionally, a `MGLShape` that defines the shape of the route, or `nil` to use default behavior.
     */
    @objc(navigationMapView:shapeForRoutes:)
    optional func navigationMapView(_ mapView: NavigationMapView, shapeFor routes: [Route]) -> MGLShape?
    
    /**
     Asks the receiver to return an MGLShape that describes the geometry of the route at lower zoomlevels.
     - note: The returned value represents the simplfied route. It is designed to be used with `navigationMapView(_:shapeFor:), and if used without its parent method, can cause unexpected behavior.
     - parameter mapView: The NavigationMapView.
     - parameter route: The route that the sender is asking about.
     - returns: Optionally, a `MGLShape` that defines the shape of the route at lower zoomlevels, or `nil` to use default behavior.
     */
    @objc(navigationMapView:simplifiedShapeForRoute:)
    optional func navigationMapView(_ mapView: NavigationMapView, simplifiedShapeFor route: Route) -> MGLShape?
    
    /**
     Asks the receiver to return an MGLShape that describes the geometry of the waypoint.
     - parameter mapView: The NavigationMapView.
     - parameter waypoints: The waypoints to be displayed on the map.
     - returns: Optionally, a `MGLShape` that defines the shape of the waypoint, or `nil` to use default behavior.
     */
    @objc(navigationMapView:shapeForWaypoints:legIndex:)
    optional func navigationMapView(_ mapView: NavigationMapView, shapeFor waypoints: [Waypoint], legIndex: Int) -> MGLShape?
    
    /**
     Asks the receiver to return an MGLAnnotationImage that describes the image used an annotation.
     - parameter mapView: The MGLMapView.
     - parameter annotation: The annotation to be styled.
     - returns: Optionally, a `MGLAnnotationImage` that defines the image used for the annotation.
     */
    @objc(navigationMapView:imageForAnnotation:)
    optional func navigationMapView(_ mapView: MGLMapView, imageFor annotation: MGLAnnotation) -> MGLAnnotationImage?
    
    /**
     Asks the receiver to return an MGLAnnotationView that describes the image used an annotation.
     - parameter mapView: The MGLMapView.
     - parameter annotation: The annotation to be styled.
     - returns: Optionally, a `MGLAnnotationView` that defines the view used for the annotation.
     */
    @objc(navigationMapView:viewForAnnotation:)
    optional func navigationMapView(_ mapView: MGLMapView, viewFor annotation: MGLAnnotation) -> MGLAnnotationView?
    
    /**
     Asks the receiver to return a CGPoint to serve as the anchor for the user icon.
     - important: The return value should be returned in the normal UIKit coordinate-space, NOT CoreAnimation's unit coordinate-space.
     - parameter mapView: The NavigationMapView.
     - returns: A CGPoint (in regular coordinate-space) that represents the point on-screen where the user location icon should be drawn.
    */
    @objc(navigationMapViewUserAnchorPoint:)
    optional func navigationMapViewUserAnchorPoint(_ mapView: NavigationMapView) -> CGPoint
}

// MARK: NavigationMapViewCourseTrackingDelegate
/**
 The `NavigationMapViewCourseTrackingDelegate` provides methods for responding to the `NavigationMapView` starting or stopping course tracking.
 */
@objc(MBNavigationMapViewCourseTrackingDelegate)
public protocol NavigationMapViewCourseTrackingDelegate: class {
    /**
     Tells the receiver that the map is now tracking the user course.
     - seealso: NavigationMapView.tracksUserCourse
     - parameter mapView: The NavigationMapView.
     */
    @objc(navigationMapViewDidStartTrackingCourse:)
    optional func navigationMapViewDidStartTrackingCourse(_ mapView: NavigationMapView)
    
    /**
     Tells the receiver that `tracksUserCourse` was set to false, signifying that the map is no longer tracking the user course.
     - seealso: NavigationMapView.tracksUserCourse
     - parameter mapView: The NavigationMapView.
     */
    @objc(navigationMapViewDidStopTrackingCourse:)
    optional func navigationMapViewDidStopTrackingCourse(_ mapView: NavigationMapView)
}<|MERGE_RESOLUTION|>--- conflicted
+++ resolved
@@ -329,14 +329,10 @@
         tracksUserCourse = false
     }
     
-<<<<<<< HEAD
-    public func updateCourseTracking(location: CLLocation?, animated: Bool, customPaddingLeft: CGFloat? = 0) {
-        let duration: TimeInterval = animated ? 1 : 0
-=======
+
     @objc public func updateCourseTracking(location: CLLocation?, animated: Bool) {
         // While animating to overhead mode, don't animate the puck.
         let duration: TimeInterval = animated && !isAnimatingToOverheadMode ? 1 : 0
->>>>>>> 915ae135
         animatesUserLocation = animated
         userLocationForCourseTracking = location
         guard let location = location, CLLocationCoordinate2DIsValid(location.coordinate) else {
