--- conflicted
+++ resolved
@@ -6,13 +6,13 @@
     class var defaultRouteLayer: UIColor { get { return #colorLiteral(red:0.00, green:0.70, blue:0.99, alpha:1.0) } }
     class var defaultAlternateLine: UIColor { get { return .gray } }
     class var defaultArrowStroke: UIColor { get { return .defaultTint } }
-    
+
     class var defaultTurnArrowPrimary: UIColor { get { return #colorLiteral(red: 0, green: 0, blue: 0, alpha: 1) } }
     class var defaultTurnArrowSecondary: UIColor { get { return #colorLiteral(red: 0.6196078431, green: 0.6196078431, blue: 0.6196078431, alpha: 1) } }
-    
+
     class var defaultLaneArrowPrimary: UIColor { get { return #colorLiteral(red: 0, green: 0, blue: 0, alpha: 1) } }
     class var defaultLaneArrowSecondary: UIColor { get { return #colorLiteral(red: 0.6196078431, green: 0.6196078431, blue: 0.6196078431, alpha: 1) } }
-    
+
     class var trafficUnknown: UIColor { get { return defaultRouteLayer } }
     class var trafficLow: UIColor { get { return defaultRouteLayer } }
     class var trafficModerate: UIColor { get { return #colorLiteral(red:0.95, green:0.65, blue:0.31, alpha:1.0) } }
@@ -40,24 +40,24 @@
  */
 @objc(MBDayStyle)
 open class DayStyle: Style {
-    
+
     public required init() {
         super.init()
         mapStyleURL = URL(string: "mapbox://styles/mapbox/navigation-guidance-day-v2")!
         styleType = .dayStyle
         statusBarStyle = .default
     }
-    
+
     open override func apply() {
         super.apply()
-        
+
         // General styling
         if let color = UIApplication.shared.delegate?.window??.tintColor {
             tintColor = color
         } else {
             tintColor = .defaultTint
         }
-        
+
         ArrivalTimeLabel.appearance().font = UIFont.systemFont(ofSize: 18, weight: .medium).adjustedFont
         ArrivalTimeLabel.appearance().normalTextColor = .defaultPrimaryText
         BottomBannerContentView.appearance().backgroundColor = #colorLiteral(red: 1, green: 1, blue: 1, alpha: 1)
@@ -138,20 +138,8 @@
         WayNameLabel.appearance().normalTextColor = #colorLiteral(red: 0.968627451, green: 0.968627451, blue: 0.968627451, alpha: 1)
         WayNameView.appearance().backgroundColor = UIColor.defaultRouteLayer.withAlphaComponent(0.85)
         WayNameView.appearance().borderColor = UIColor.defaultRouteCasing.withAlphaComponent(0.8)
-<<<<<<< HEAD
         SpeedLimitSign.appearance().backgroundColor = .white
-        EndOfRouteTitleLabel.appearance().normalTextColor = .black
-        EndOfRouteTitleLabel.appearance().normalFont = .systemFont(ofSize: 36.0)
-        EndOfRouteContentView.appearance().backgroundColor = .white
-        RatingControl.appearance().selectedColor = #colorLiteral(red: 0.1205472574, green: 0.2422055006, blue: 0.3489340544, alpha: 1)
-        RatingControl.appearance().normalColor = #colorLiteral(red: 0.8508961797, green: 0.8510394692, blue: 0.850877285, alpha: 1)
-        EndOfRouteStaticLabel.appearance().normalTextColor = #colorLiteral(red: 0.217173934, green: 0.3645851612, blue: 0.489295125, alpha: 1)
-        EndOfRouteStaticLabel.appearance().normalFont = .systemFont(ofSize: 14.0)
-        EndOfRouteButton.appearance().textColor = .darkGray
-        EndOfRouteButton.appearance().textFont = .systemFont(ofSize: 15)
-=======
-        
->>>>>>> d9b7d2f4
+
         UIApplication.shared.statusBarStyle = statusBarStyle ?? .default
     }
 }
@@ -161,19 +149,19 @@
  */
 @objc(MBNightStyle)
 open class NightStyle: DayStyle {
-    
+
     public required init() {
         super.init()
         mapStyleURL = URL(string: "mapbox://styles/mapbox/navigation-guidance-night-v2")!
         styleType = .nightStyle
         statusBarStyle = .lightContent
     }
-    
+
     open override func apply() {
         super.apply()
-        
+
         let backgroundColor = #colorLiteral(red: 0.1493228376, green: 0.2374534607, blue: 0.333029449, alpha: 1)
-        
+
         ArrivalTimeLabel.appearance().normalTextColor = #colorLiteral(red: 0.7991961837, green: 0.8232284188, blue: 0.8481693864, alpha: 1)
         BottomBannerContentView.appearance().backgroundColor = backgroundColor
         BottomBannerView.appearance().backgroundColor = backgroundColor
