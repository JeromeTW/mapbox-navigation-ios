#import "ViewController.h"

@import AVFoundation;
@import MapboxCoreNavigation;
@import MapboxDirections;
@import MapboxNavigation;
@import Mapbox;

@interface ViewController () <AVSpeechSynthesizerDelegate>
@property (nonatomic, weak) IBOutlet MGLMapView *mapView;
@property (weak, nonatomic) IBOutlet UIButton *toggleNavigationButton;
@property (weak, nonatomic) IBOutlet UILabel *howToBeginLabel;
@property (nonatomic, assign) CLLocationCoordinate2D destination;
@property (nonatomic) MBDirections *directions;
@property (nonatomic) MBRoute *route;
@property (nonatomic) MBNavigationService *navigation;
@property (nonatomic) NSLengthFormatter *lengthFormatter;
@end

@implementation ViewController

- (void)viewDidLoad {
    [super viewDidLoad];
    // Do any additional setup after loading the view, typically from a nib.
    self.mapView.userTrackingMode = MGLUserTrackingModeFollow;
    
    self.lengthFormatter = [[NSLengthFormatter alloc] init];
    self.lengthFormatter.unitStyle = NSFormattingUnitStyleShort;
    self.directions = [MBDirections sharedDirections];
    
    [self resumeNotifications];
}
- (void)viewDidAppear:(BOOL)animated {
    [self.navigation resume];
    [super viewDidAppear:animated];
}

- (void)viewDidDisappear:(BOOL)animated {
    [super viewDidDisappear:animated];
    
    [self suspendNotifications];
    [self.navigation stop];
}

- (IBAction)didLongPress:(UILongPressGestureRecognizer *)sender {
    if (sender.state != UIGestureRecognizerStateBegan) {
        return;
    }
    
    CGPoint point = [sender locationInView:self.mapView];
    self.destination = [self.mapView convertPoint:point toCoordinateFromView:self.mapView];
    [self getRoute];
}

- (void)resumeNotifications {
    [[NSNotificationCenter defaultCenter] addObserver:self selector:@selector(progressDidChange:) name:MBRouteControllerProgressDidChangeNotification object:_navigation];
    [[NSNotificationCenter defaultCenter] addObserver:self selector:@selector(willReroute:) name:MBRouteControllerWillRerouteNotification object:_navigation];
}

- (void)suspendNotifications {
    [[NSNotificationCenter defaultCenter] removeObserver:self name:MBRouteControllerProgressDidChangeNotification object:_navigation];
    [[NSNotificationCenter defaultCenter] removeObserver:self name:MBRouteControllerWillRerouteNotification object:_navigation];
}

- (void)progressDidChange:(NSNotification *)notification {
    // If you are using MapboxCoreNavigation,
    // this would be a good time to update UI elements.
    // You can grab the current routeProgress like:
    // MBRouteProgress *progress = notification.userInfo[MBRouteControllerRouteProgressKey];
}

- (void)willReroute:(NSNotification *)notification {
    [self getRoute];
}

- (void)getRoute {
    NSArray<MBWaypoint *> *waypoints = @[[[MBWaypoint alloc] initWithCoordinate:self.mapView.userLocation.coordinate coordinateAccuracy:-1 name:nil],
                                         [[MBWaypoint alloc] initWithCoordinate:self.destination coordinateAccuracy:-1 name:nil]];
    
    MBNavigationRouteOptions *options = [[MBNavigationRouteOptions alloc] initWithWaypoints:waypoints profileIdentifier:MBDirectionsProfileIdentifierAutomobileAvoidingTraffic];
    options.includesSteps = YES;
    options.routeShapeResolution = MBRouteShapeResolutionFull;
    
    NSURLSessionDataTask *task = [[MBDirections sharedDirections] calculateDirectionsWithOptions:options completionHandler:^(NSArray<MBWaypoint *> * _Nullable waypoints, NSArray<MBRoute *> * _Nullable routes, NSError * _Nullable error) {
        
        if (!routes.firstObject) {
            return;
        }
        
        if (self.mapView.annotations) {
            [self.mapView removeAnnotations:self.mapView.annotations];
        }
        
        MBRoute *route = routes.firstObject;
        CLLocationCoordinate2D *routeCoordinates = malloc(route.coordinateCount * sizeof(CLLocationCoordinate2D));
        [route getCoordinates:routeCoordinates];
        
        MGLPolyline *polyline = [MGLPolyline polylineWithCoordinates:routeCoordinates count:route.coordinateCount];
        
        [self.mapView addAnnotation:polyline];
        [self.mapView setVisibleCoordinates:routeCoordinates count:route.coordinateCount edgePadding:UIEdgeInsetsZero animated:YES];
        
        free(routeCoordinates);
        
        self.route = route;
        
        [self startNavigation:route];
    }];
    
    [task resume];
}

- (void)startNavigation:(MBRoute *)route {
<<<<<<< HEAD
    MBNavigationService *service = [[MBNavigationService alloc ] initWithRoute:route directions:self.directions locationSource:nil eventsManagerType:nil simulating:MBNavigationSimulationOptionsAlways];
    
    self.navigation = service;
    MBNavigationViewController *controller = [[MBNavigationViewController alloc] initWithRoute:route styles:nil navigationService:service];
    
=======
    MBSimulatedLocationManager *locationManager = [[MBSimulatedLocationManager alloc] initWithRoute:route];
    MBNavigationViewController *controller = [[MBNavigationViewController alloc] initWithRoute:route
                                                                                    directions:[MBDirections sharedDirections]
                                                                                        styles:nil
                                                                               locationManager:locationManager
                                                                               voiceController:nil];
>>>>>>> 9d936dc5
    [self presentViewController:controller animated:YES completion:nil];
    
    // Suspend notifications and let `MBNavigationViewController` handle all progress and voice updates.
    [self suspendNotifications];
}

@end<|MERGE_RESOLUTION|>--- conflicted
+++ resolved
@@ -111,20 +111,11 @@
 }
 
 - (void)startNavigation:(MBRoute *)route {
-<<<<<<< HEAD
     MBNavigationService *service = [[MBNavigationService alloc ] initWithRoute:route directions:self.directions locationSource:nil eventsManagerType:nil simulating:MBNavigationSimulationOptionsAlways];
     
     self.navigation = service;
-    MBNavigationViewController *controller = [[MBNavigationViewController alloc] initWithRoute:route styles:nil navigationService:service];
+    MBNavigationViewController *controller = [[MBNavigationViewController alloc] initWithRoute:route styles:nil navigationService:service voiceController: nil];
     
-=======
-    MBSimulatedLocationManager *locationManager = [[MBSimulatedLocationManager alloc] initWithRoute:route];
-    MBNavigationViewController *controller = [[MBNavigationViewController alloc] initWithRoute:route
-                                                                                    directions:[MBDirections sharedDirections]
-                                                                                        styles:nil
-                                                                               locationManager:locationManager
-                                                                               voiceController:nil];
->>>>>>> 9d936dc5
     [self presentViewController:controller animated:YES completion:nil];
     
     // Suspend notifications and let `MBNavigationViewController` handle all progress and voice updates.
