import UIKit
import MapboxCoreNavigation
import MapboxNavigation
import Mapbox
import CoreLocation
import AVFoundation
import MapboxDirections
import Turf

class CustomViewController: UIViewController, MGLMapViewDelegate {

    var destination: MGLPointAnnotation!
    let directions = Directions.shared
    var routeController: RouteController!
    var simulateLocation = false

<<<<<<< HEAD
    let textDistanceFormatter = DistanceFormatter(approximate: true)
    var routes: [Route]?
    var simulateLocation = false
=======
    var userRoute: Route?
>>>>>>> 2ef8eaff

    // Start voice instructions
    let voiceController = MapboxVoiceController()

    @IBOutlet var mapView: NavigationMapView!
    @IBOutlet weak var cancelButton: UIButton!
    @IBOutlet weak var instructionsBannerView: InstructionsBannerView!

    override func viewDidLoad() {
        super.viewDidLoad()
<<<<<<< HEAD

        mapView.delegate = self

        textDistanceFormatter.numberFormatter.maximumFractionDigits = 0

//        let locationManager = simulateLocation ? SimulatedLocationManager(route: routes.fir) : NavigationLocationManager()

        routeController = RouteController(along: routes!, directions: directions)

        mapView.userLocationVerticalAlignment = .center
        mapView.userTrackingMode = .followWithCourse

=======
        
        let locationManager = simulateLocation ? SimulatedLocationManager(route: userRoute!) : NavigationLocationManager()
        routeController = RouteController(along: userRoute!, locationManager: locationManager)
        
        mapView.delegate = self
        mapView.compassView.isHidden = true
        instructionsBannerView.backgroundColor = .white

        // Add listeners for progress updates
>>>>>>> 2ef8eaff
        resumeNotifications()

        // Start navigation
        routeController.resume()
        
        // Center map on user
        mapView.recenterMap()
    }

    deinit {
        suspendNotifications()
    }

    func resumeNotifications() {
        NotificationCenter.default.addObserver(self, selector: #selector(progressDidChange(_ :)), name: .routeControllerProgressDidChange, object: nil)
        NotificationCenter.default.addObserver(self, selector: #selector(rerouted(_:)), name: .routeControllerDidReroute, object: nil)
    }

    func suspendNotifications() {
        NotificationCenter.default.removeObserver(self, name: .routeControllerProgressDidChange, object: nil)
        NotificationCenter.default.removeObserver(self, name: .routeControllerWillReroute, object: nil)
    }

    func mapView(_ mapView: MGLMapView, didFinishLoading style: MGLStyle) {
        self.mapView.showRoutes([routeController.routeProgress.route])
    }

    // Notifications sent on all location updates
    @objc func progressDidChange(_ notification: NSNotification) {
        let routeProgress = notification.userInfo![RouteControllerNotificationUserInfoKey.routeProgressKey] as! RouteProgress
        let location = notification.userInfo![RouteControllerNotificationUserInfoKey.locationKey] as! CLLocation
        
        // Add maneuver arrow
        if routeProgress.currentLegProgress.followOnStep != nil {
            mapView.addArrow(route: routeProgress.route, legIndex: routeProgress.legIndex, stepIndex: routeProgress.currentLegProgress.stepIndex + 1)
        } else {
            mapView.removeArrow()
        }
        
        // Update the top banner with progress updates
        instructionsBannerView.update(for: routeProgress.currentLegProgress)
        instructionsBannerView.isHidden = false
        
        // Update the user puck
        mapView.updateCourseTracking(location: location, animated: true)
    }

    // Fired when the user is no longer on the route.
    // Update the route on the map.
    @objc func rerouted(_ notification: NSNotification) {
<<<<<<< HEAD

        getRoute {
            /*
             **IMPORTANT**

             When rerouting, you need to give the RouteController a new route.
             Otherwise, it will continue to compare the user to the old route and continually reroute the user.
             */
            let routeProgress = RouteProgress(routes: self.routes!)
            self.routeController.routeProgress = routeProgress
        }
    }

    func getRoute(completion: (()->Void)? = nil) {
        let options = RouteOptions(coordinates: [mapView.userLocation!.coordinate, destination.coordinate])
        options.includesSteps = true
        options.routeShapeResolution = .full
        options.profileIdentifier = .automobileAvoidingTraffic

        _ = directions.calculate(options) { [weak self] (waypoints, routes, error) in
            guard error == nil else {
                print(error!)
                return
            }

            guard let routes = routes else { return }

            self?.routes = routes

            completion?()
            self?.addRouteToMap()
        }
    }

    func addRouteToMap() {
        guard let style = mapView.style else { return }
        guard let userRoute = routes?.first else { return }

        if let annotations = mapView.annotations {
            mapView.removeAnnotations(annotations)
        }
        mapView.addAnnotation(destination)

        let polyline = MGLPolylineFeature(coordinates: userRoute.coordinates!, count: userRoute.coordinateCount)
        let lineSource = MGLShapeSource(identifier: sourceIdentifier, shape: polyline, options: nil)

        if let source = style.source(withIdentifier: sourceIdentifier) as? MGLShapeSource {
            source.shape = polyline
        } else {
            let line = MGLLineStyleLayer(identifier: layerIdentifier, source: lineSource)

            // Style the line
            line.lineColor = NSExpression(forConstantValue: UIColor(red:0.00, green:0.45, blue:0.74, alpha:0.9))
            line.lineWidth = NSExpression(forConstantValue: 5)
            line.lineCap = NSExpression(forConstantValue: "round")
            line.lineJoin = NSExpression(forConstantValue: "round")

            // Add source and layer
            style.addSource(lineSource)
            for layer in style.layers.reversed() {
                if !(layer is MGLSymbolStyleLayer) {
                    style.insertLayer(line, above: layer)
                    break
                }
            }
        }
=======
        self.mapView.showRoutes([routeController.routeProgress.route])
>>>>>>> 2ef8eaff
    }

    @IBAction func cancelButtonPressed(_ sender: Any) {
        self.dismiss(animated: true, completion: nil)
    }
    
    @IBAction func recenterMap(_ sender: Any) {
        mapView.recenterMap()
    }
}<|MERGE_RESOLUTION|>--- conflicted
+++ resolved
@@ -14,13 +14,7 @@
     var routeController: RouteController!
     var simulateLocation = false
 
-<<<<<<< HEAD
-    let textDistanceFormatter = DistanceFormatter(approximate: true)
     var routes: [Route]?
-    var simulateLocation = false
-=======
-    var userRoute: Route?
->>>>>>> 2ef8eaff
 
     // Start voice instructions
     let voiceController = MapboxVoiceController()
@@ -31,30 +25,15 @@
 
     override func viewDidLoad() {
         super.viewDidLoad()
-<<<<<<< HEAD
-
-        mapView.delegate = self
-
-        textDistanceFormatter.numberFormatter.maximumFractionDigits = 0
-
-//        let locationManager = simulateLocation ? SimulatedLocationManager(route: routes.fir) : NavigationLocationManager()
-
-        routeController = RouteController(along: routes!, directions: directions)
-
-        mapView.userLocationVerticalAlignment = .center
-        mapView.userTrackingMode = .followWithCourse
-
-=======
         
-        let locationManager = simulateLocation ? SimulatedLocationManager(route: userRoute!) : NavigationLocationManager()
-        routeController = RouteController(along: userRoute!, locationManager: locationManager)
+        let locationManager = simulateLocation ? SimulatedLocationManager(route: routes!.first!) : NavigationLocationManager()
+        routeController = RouteController(along: routes!, locationManager: locationManager)
         
         mapView.delegate = self
         mapView.compassView.isHidden = true
         instructionsBannerView.backgroundColor = .white
 
         // Add listeners for progress updates
->>>>>>> 2ef8eaff
         resumeNotifications()
 
         // Start navigation
@@ -105,76 +84,7 @@
     // Fired when the user is no longer on the route.
     // Update the route on the map.
     @objc func rerouted(_ notification: NSNotification) {
-<<<<<<< HEAD
-
-        getRoute {
-            /*
-             **IMPORTANT**
-
-             When rerouting, you need to give the RouteController a new route.
-             Otherwise, it will continue to compare the user to the old route and continually reroute the user.
-             */
-            let routeProgress = RouteProgress(routes: self.routes!)
-            self.routeController.routeProgress = routeProgress
-        }
-    }
-
-    func getRoute(completion: (()->Void)? = nil) {
-        let options = RouteOptions(coordinates: [mapView.userLocation!.coordinate, destination.coordinate])
-        options.includesSteps = true
-        options.routeShapeResolution = .full
-        options.profileIdentifier = .automobileAvoidingTraffic
-
-        _ = directions.calculate(options) { [weak self] (waypoints, routes, error) in
-            guard error == nil else {
-                print(error!)
-                return
-            }
-
-            guard let routes = routes else { return }
-
-            self?.routes = routes
-
-            completion?()
-            self?.addRouteToMap()
-        }
-    }
-
-    func addRouteToMap() {
-        guard let style = mapView.style else { return }
-        guard let userRoute = routes?.first else { return }
-
-        if let annotations = mapView.annotations {
-            mapView.removeAnnotations(annotations)
-        }
-        mapView.addAnnotation(destination)
-
-        let polyline = MGLPolylineFeature(coordinates: userRoute.coordinates!, count: userRoute.coordinateCount)
-        let lineSource = MGLShapeSource(identifier: sourceIdentifier, shape: polyline, options: nil)
-
-        if let source = style.source(withIdentifier: sourceIdentifier) as? MGLShapeSource {
-            source.shape = polyline
-        } else {
-            let line = MGLLineStyleLayer(identifier: layerIdentifier, source: lineSource)
-
-            // Style the line
-            line.lineColor = NSExpression(forConstantValue: UIColor(red:0.00, green:0.45, blue:0.74, alpha:0.9))
-            line.lineWidth = NSExpression(forConstantValue: 5)
-            line.lineCap = NSExpression(forConstantValue: "round")
-            line.lineJoin = NSExpression(forConstantValue: "round")
-
-            // Add source and layer
-            style.addSource(lineSource)
-            for layer in style.layers.reversed() {
-                if !(layer is MGLSymbolStyleLayer) {
-                    style.insertLayer(line, above: layer)
-                    break
-                }
-            }
-        }
-=======
         self.mapView.showRoutes([routeController.routeProgress.route])
->>>>>>> 2ef8eaff
     }
 
     @IBAction func cancelButtonPressed(_ sender: Any) {
