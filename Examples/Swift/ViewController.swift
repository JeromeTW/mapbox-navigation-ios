import UIKit
import MapboxCoreNavigation
import MapboxNavigation
import MapboxDirections
import Mapbox

let sourceIdentifier = "sourceIdentifier"
let layerIdentifier = "layerIdentifier"
private typealias RouteRequestSuccess = (([Route]) -> Void)
private typealias RouteRequestFailure = ((NSError) -> Void)

enum ExampleMode {
    case `default`
    case custom
    case styled
    case multipleWaypoints
}

class ViewController: UIViewController, MGLMapViewDelegate, CLLocationManagerDelegate, VoiceControllerDelegate {

    // MARK: - Class Constants
    static let mapInsets = UIEdgeInsets(top: 25, left: 25, bottom: 25, right: 25)
    
    // MARK: - IBOutlets
    @IBOutlet weak var longPressHintView: UIView!

    @IBOutlet weak var simulationButton: UIButton!
    @IBOutlet weak var startButton: UIButton!
    @IBOutlet weak var bottomBar: UIView!
    
    @IBOutlet weak var clearMap: UIButton!

    // MARK: Properties
    var mapView: NavigationMapView?
    var waypoints: [Waypoint] = []
    var currentRoute: Route? {
        get {
            return routes?.first
        }
        set {
            guard let selected = newValue else { routes?.remove(at: 0); return }
            guard let routes = routes else { self.routes = [selected]; return }
            self.routes = [selected] + routes.filter { $0 != selected }
        }
    }

    var routes: [Route]? {
        didSet {
            startButton.isEnabled = (routes?.count ?? 0 > 0)
            guard let routes = routes,
                  let current = routes.first else { mapView?.removeRoutes(); return }

            mapView?.showRoutes(routes)
            mapView?.showWaypoints(current)
        }
    }

    // MARK: Directions Request Handlers

    fileprivate lazy var defaultSuccess: RouteRequestSuccess = { [weak self] (routes) in
        guard let current = routes.first else { return }
        self?.mapView?.removeWaypoints()
        self?.routes = routes
        self?.waypoints = current.routeOptions.waypoints
    }

    fileprivate lazy var defaultFailure: RouteRequestFailure = { [weak self] (error) in
        self?.routes = nil //clear routes from the map
        print(error.localizedDescription)
    }

    var exampleMode: ExampleMode?

    var locationManager = CLLocationManager()

    var alertController: UIAlertController!

    lazy var multipleStopsAction: UIAlertAction = {
        return UIAlertAction(title: "Multiple Stops", style: .default, handler: { (action) in
            self.startMultipleWaypoints()
        })
    }()

    // MARK: - Lifecycle Methods

    override func viewDidLoad() {
        super.viewDidLoad()

        locationManager.delegate = self
        locationManager.requestWhenInUseAuthorization()

        automaticallyAdjustsScrollViewInsets = false

        simulationButton.isSelected = true
        startButton.isEnabled = false
        
        alertController = UIAlertController(title: "Start Navigation", message: "Select the navigation type", preferredStyle: .actionSheet)
        alertController.addAction(UIAlertAction(title: "Default UI", style: .default, handler: { (action) in
            self.startBasicNavigation()
        }))
        alertController.addAction(UIAlertAction(title: "DayStyle UI", style: .default, handler: { (action) in
            self.startNavigation(styles: [DayStyle()])
        }))
        alertController.addAction(UIAlertAction(title: "NightStyle UI", style: .default, handler: { (action) in
            self.startNavigation(styles: [NightStyle()])
        }))
        alertController.addAction(UIAlertAction(title: "Custom UI", style: .default, handler: { (action) in
            self.startCustomNavigation()
        }))
        alertController.addAction(UIAlertAction(title: "Styled UI", style: .default, handler: { (action) in
            self.startStyledNavigation()
        }))

        alertController.addAction(UIAlertAction(title: "Cancel", style: .cancel, handler: nil))

        if let popoverController = alertController.popoverPresentationController {
            popoverController.sourceView = self.startButton
        }
    }

    override func viewWillAppear(_ animated: Bool) {
        super.viewWillAppear(animated)

        //Reload the mapView.
        setupMapView()

        // Reset the navigation styling to the defaults if we are returning from a presentation.
        if (presentedViewController != nil) {
            DayStyle().apply()
        }
        
    }

    // MARK: Gesture Recognizer Handlers

    @objc func didLongPress(tap: UILongPressGestureRecognizer) {
        guard tap.state == .began else {
            return
        }

        clearMap.isHidden = false
        longPressHintView.isHidden = true
        
        guard let mapView = mapView else { return }

        if let annotation = mapView.annotations?.last, waypoints.count > 2 {
            mapView.removeAnnotation(annotation)
        }

        if waypoints.count > 1 {
            waypoints = Array(waypoints.suffix(1))
            multipleStopsAction.isEnabled = true
        } else { //single waypoint
            multipleStopsAction.isEnabled = false
        }

        let coordinates = mapView.convert(tap.location(in: mapView), toCoordinateFrom: mapView)
        let waypoint = Waypoint(coordinate: coordinates)
        waypoint.coordinateAccuracy = -1
        waypoints.append(waypoint)

        if waypoints.count >= 2, !alertController.actions.contains(multipleStopsAction) {
            alertController.addAction(multipleStopsAction)
        }

        requestRoute()
    }

    // MARK: - IBActions
    @IBAction func replay(_ sender: Any) {
        let bundle = Bundle(for: ViewController.self)
        let filePath = bundle.path(forResource: "tunnel", ofType: "json")!
        let routeFilePath = bundle.path(forResource: "tunnel", ofType: "route")!
        let route = NSKeyedUnarchiver.unarchiveObject(withFile: routeFilePath) as! Route

        let locationManager = ReplayLocationManager(locations: Array<CLLocation>.locations(from: filePath))

        let navigationViewController = NavigationViewController(for: route, locationManager: locationManager)

        present(navigationViewController, animated: true, completion: nil)
    }

    @IBAction func simulateButtonPressed(_ sender: Any) {
        simulationButton.isSelected = !simulationButton.isSelected
    }

    @IBAction func clearMapPressed(_ sender: Any) {
        clearMap.isHidden = true
        mapView?.removeRoutes()
        mapView?.removeWaypoints()
        waypoints.removeAll()
        multipleStopsAction.isEnabled = false
    }

    @IBAction func startButtonPressed(_ sender: Any) {
        present(alertController, animated: true, completion: nil)
    }

    // MARK: - Public Methods
    // MARK: Route Requests
    func requestRoute() {
        guard waypoints.count > 0 else { return }
        guard let mapView = mapView else { return }

        let userWaypoint = Waypoint(location: mapView.userLocation!.location!, heading: mapView.userLocation?.heading, name: "user")
        waypoints.insert(userWaypoint, at: 0)

        let options = NavigationRouteOptions(waypoints: waypoints)

        requestRoute(with: options, success: defaultSuccess, failure: defaultFailure)
    }

    fileprivate func requestRoute(with options: RouteOptions, success: @escaping RouteRequestSuccess, failure: RouteRequestFailure?) {
<<<<<<< HEAD
=======

>>>>>>> d9b7d2f4
        let handler: Directions.RouteCompletionHandler = {(waypoints, potentialRoutes, potentialError) in
            if let error = potentialError, let fail = failure { return fail(error) }
            guard let routes = potentialRoutes else { return }
            return success(routes)
        }

        _ = Directions.calculate(options, completionHandler: handler)
    }

    // MARK: Basic Navigation

    func startBasicNavigation() {
        guard let route = currentRoute else { return }

        exampleMode = .default

        let navigationViewController = NavigationViewController(for: route, locationManager: navigationLocationManager())
        navigationViewController.delegate = self

        presentAndRemoveMapview(navigationViewController)
    }
    
    func startNavigation(styles: [Style]) {
        guard let route = currentRoute else { return }
        
        exampleMode = .default
        
        let navigationViewController = NavigationViewController(for: route, styles: styles, locationManager: navigationLocationManager())
        navigationViewController.delegate = self
        
        presentAndRemoveMapview(navigationViewController)
    }

    // MARK: Custom Navigation UI

    func startCustomNavigation() {
        guard let route = self.currentRoute else { return }

        guard let customViewController = storyboard?.instantiateViewController(withIdentifier: "custom") as? CustomViewController else { return }

        exampleMode = .custom

        customViewController.simulateLocation = simulationButton.isSelected
        customViewController.userRoute = route

        let destination = MGLPointAnnotation()
        destination.coordinate = route.coordinates!.last!
        customViewController.destination = destination

        present(customViewController, animated: true, completion: nil)
    }

    // MARK: Styling the default UI

    func startStyledNavigation() {
        guard let route = self.currentRoute else { return }

        exampleMode = .styled

        let styles = [CustomDayStyle(), CustomNightStyle()]

        let navigationViewController = NavigationViewController(for: route, styles: styles, locationManager: navigationLocationManager())
        navigationViewController.delegate = self

        presentAndRemoveMapview(navigationViewController)
    }

    func navigationLocationManager() -> NavigationLocationManager {
        guard let route = currentRoute else { return NavigationLocationManager() }
        return simulationButton.isSelected ? SimulatedLocationManager(route: route) : NavigationLocationManager()
    }

    // MARK: Navigation with multiple waypoints

    func startMultipleWaypoints() {
        guard let route = self.currentRoute else { return }

        exampleMode = .multipleWaypoints

        let navigationViewController = NavigationViewController(for: route, locationManager: navigationLocationManager())
        navigationViewController.delegate = self

        presentAndRemoveMapview(navigationViewController)
    }
    
    func presentAndRemoveMapview(_ navigationViewController: NavigationViewController) {
        present(navigationViewController, animated: true) {
            self.mapView?.removeFromSuperview()
            self.mapView = nil
        }
    }
    
    func setupMapView() {
        guard self.mapView == nil else { return }
        let mapView = NavigationMapView(frame: view.bounds)
        self.mapView = mapView
        
        mapView.autoresizingMask = [.flexibleWidth, .flexibleHeight]
        mapView.delegate = self
        mapView.navigationMapDelegate = self
        mapView.userTrackingMode = .follow
        let bottomPadding = (view.frame.height + view.frame.origin.y) - bottomBar.frame.origin.y
        
        var topPadding: CGFloat = 0.0
        if #available(iOS 11.0, *) {
            topPadding = view.safeAreaInsets.top
        } else if let navCon = navigationController {
            topPadding = navCon.navigationBar.frame.size.height
        }
        
        let subviewMask = UIEdgeInsets(top: topPadding, left: 0, bottom: bottomPadding, right: 0)
        mapView.contentInset = ViewController.mapInsets + subviewMask
        
        view.insertSubview(mapView, belowSubview: bottomBar)
        
        let singleTap = UILongPressGestureRecognizer(target: self, action: #selector(didLongPress(tap:)))
        mapView.gestureRecognizers?.filter({ $0 is UILongPressGestureRecognizer }).forEach(singleTap.require(toFail:))
        mapView.addGestureRecognizer(singleTap)
    
    }
    
    func mapView(_ mapView: MGLMapView, didFinishLoading style: MGLStyle) {
        self.mapView?.localizeLabels()
        
        if let routes = routes, let coords = currentRoute?.coordinates, let coordCounts = currentRoute?.coordinateCount {
            mapView.setVisibleCoordinateBounds(MGLPolygon(coordinates: coords, count: coordCounts).overlayBounds, animated: false)
            self.mapView?.showRoutes(routes)
            self.mapView?.showWaypoints(currentRoute!)
        }
    }
}

// MARK: - NavigationMapViewDelegate
extension ViewController: NavigationMapViewDelegate {
    func navigationMapView(_ mapView: NavigationMapView, didSelect waypoint: Waypoint) {
        guard let routeOptions = currentRoute?.routeOptions else { return }
        let modifiedOptions = routeOptions.without(waypoint: waypoint)

        let destroyWaypoint: (UIAlertAction) -> Void = {_ in self.requestRoute(with:modifiedOptions, success: self.defaultSuccess, failure: self.defaultFailure) }

        presentWaypointRemovalActionSheet(callback: destroyWaypoint)
    }

    func navigationMapView(_ mapView: NavigationMapView, didSelect route: Route) {
        currentRoute = route
    }

    private func presentWaypointRemovalActionSheet(callback approve: @escaping ((UIAlertAction) -> Void)) {
        let title = NSLocalizedString("Remove Waypoint?", comment: "Waypoint Removal Action Sheet Title")
        let message = NSLocalizedString("Would you like to remove this waypoint?", comment: "Waypoint Removal Action Sheet Message")
        let removeTitle = NSLocalizedString("Remove Waypoint", comment: "Waypoint Removal Action Item Title")
        let cancelTitle = NSLocalizedString("Cancel", comment: "Waypoint Removal Action Sheet Cancel Item Title")

        let actionSheet = UIAlertController(title: title, message: message, preferredStyle: .actionSheet)
        let remove = UIAlertAction(title: removeTitle, style: .destructive, handler: approve)
        let cancel = UIAlertAction(title: cancelTitle, style: .cancel, handler: nil)
        [remove, cancel].forEach(actionSheet.addAction(_:))

        self.present(actionSheet, animated: true, completion: nil)
    }

    // To use these delegate methods, set the `VoiceControllerDelegate` on your `VoiceController`.
    //
    // Called when there is an error with speaking a voice instruction.
    func voiceController(_ voiceController: RouteVoiceController, spokenInstructionsDidFailWith error: Error) {
        print(error.localizedDescription)
    }
    // Called when an instruction is interrupted by a new voice instruction.
    func voiceController(_ voiceController: RouteVoiceController, didInterrupt interruptedInstruction: SpokenInstruction, with interruptingInstruction: SpokenInstruction) {
        print(interruptedInstruction.text, interruptingInstruction.text)
    }
    
    func voiceController(_ voiceController: RouteVoiceController, willSpeak instruction: SpokenInstruction, routeProgress: RouteProgress) -> SpokenInstruction? {
        return SpokenInstruction(distanceAlongStep: instruction.distanceAlongStep, text: "New Instruction!", ssmlText: "<speak>New Instruction!</speak>")
    }
    
    // By default, the routeController will attempt to filter out bad locations.
    // If however you would like to filter these locations in,
    // you can conditionally return a Bool here according to your own heuristics.
    // See CLLocation.swift `isQualified` for what makes a location update unqualified.
    func navigationViewController(_ navigationViewController: NavigationViewController, shouldDiscard location: CLLocation) -> Bool {
        return true
    }
}

// MARK: WaypointConfirmationViewControllerDelegate
extension ViewController: WaypointConfirmationViewControllerDelegate {
    func confirmationControllerDidConfirm(_ confirmationController: WaypointConfirmationViewController) {
        confirmationController.dismiss(animated: true, completion: {
            guard let navigationViewController = self.presentedViewController as? NavigationViewController else { return }

            guard navigationViewController.routeController.routeProgress.route.legs.count > navigationViewController.routeController.routeProgress.legIndex + 1 else { return }
            navigationViewController.routeController.routeProgress.legIndex += 1
        })
    }
}

// MARK: NavigationViewControllerDelegate
extension ViewController: NavigationViewControllerDelegate {
    // By default, when the user arrives at a waypoint, the next leg starts immediately.
    // If you implement this method, return true to preserve this behavior.
    // Return false to remain on the current leg, for example to allow the user to provide input.
    // If you return false, you must manually advance to the next leg. See the example above in `confirmationControllerDidConfirm(_:)`.
    func navigationViewController(_ navigationViewController: NavigationViewController, didArriveAt waypoint: Waypoint) -> Bool {
        // Multiple waypoint demo
        guard exampleMode == .multipleWaypoints else { return true }

        // When the user arrives, present a view controller that prompts the user to continue to their next destination
        // This type of screen could show information about a destination, pickup/dropoff confirmation, instructions upon arrival, etc.
        guard let confirmationController = self.storyboard?.instantiateViewController(withIdentifier: "waypointConfirmation") as? WaypointConfirmationViewController else { return true }

        confirmationController.delegate = self

        navigationViewController.present(confirmationController, animated: true, completion: nil)
        return false
    }
    
    // Called when the user hits the exit button.
    // If implemented, you are responsible for also dismissing the UI.
    func navigationViewControllerDidCancelNavigation(_ navigationViewController: NavigationViewController) {
        navigationViewController.dismiss(animated: true, completion: nil)
    }
}

/**
 To find more pieces of the UI to customize, checkout DayStyle.swift.
 */
// MARK: CustomDayStyle
class CustomDayStyle: DayStyle {
    
    required init() {
        super.init()
        mapStyleURL = URL(string: "mapbox://styles/mapbox/satellite-streets-v9")!
        styleType = .dayStyle
    }
    
    override func apply() {
        super.apply()
        BottomBannerView.appearance().backgroundColor = .orange
    }
}

// MARK: CustomNightStyle
class CustomNightStyle: NightStyle {

    required init() {
        super.init()
        mapStyleURL = URL(string: "mapbox://styles/mapbox/satellite-streets-v9")!
        styleType = .nightStyle
    }

    override func apply() {
        super.apply()
        BottomBannerView.appearance().backgroundColor = .purple
    }
}<|MERGE_RESOLUTION|>--- conflicted
+++ resolved
@@ -20,14 +20,14 @@
 
     // MARK: - Class Constants
     static let mapInsets = UIEdgeInsets(top: 25, left: 25, bottom: 25, right: 25)
-    
+
     // MARK: - IBOutlets
     @IBOutlet weak var longPressHintView: UIView!
 
     @IBOutlet weak var simulationButton: UIButton!
     @IBOutlet weak var startButton: UIButton!
     @IBOutlet weak var bottomBar: UIView!
-    
+
     @IBOutlet weak var clearMap: UIButton!
 
     // MARK: Properties
@@ -93,7 +93,7 @@
 
         simulationButton.isSelected = true
         startButton.isEnabled = false
-        
+
         alertController = UIAlertController(title: "Start Navigation", message: "Select the navigation type", preferredStyle: .actionSheet)
         alertController.addAction(UIAlertAction(title: "Default UI", style: .default, handler: { (action) in
             self.startBasicNavigation()
@@ -128,7 +128,7 @@
         if (presentedViewController != nil) {
             DayStyle().apply()
         }
-        
+
     }
 
     // MARK: Gesture Recognizer Handlers
@@ -140,7 +140,7 @@
 
         clearMap.isHidden = false
         longPressHintView.isHidden = true
-        
+
         guard let mapView = mapView else { return }
 
         if let annotation = mapView.annotations?.last, waypoints.count > 2 {
@@ -211,10 +211,6 @@
     }
 
     fileprivate func requestRoute(with options: RouteOptions, success: @escaping RouteRequestSuccess, failure: RouteRequestFailure?) {
-<<<<<<< HEAD
-=======
-
->>>>>>> d9b7d2f4
         let handler: Directions.RouteCompletionHandler = {(waypoints, potentialRoutes, potentialError) in
             if let error = potentialError, let fail = failure { return fail(error) }
             guard let routes = potentialRoutes else { return }
@@ -236,15 +232,15 @@
 
         presentAndRemoveMapview(navigationViewController)
     }
-    
+
     func startNavigation(styles: [Style]) {
         guard let route = currentRoute else { return }
-        
+
         exampleMode = .default
-        
+
         let navigationViewController = NavigationViewController(for: route, styles: styles, locationManager: navigationLocationManager())
         navigationViewController.delegate = self
-        
+
         presentAndRemoveMapview(navigationViewController)
     }
 
@@ -299,46 +295,46 @@
 
         presentAndRemoveMapview(navigationViewController)
     }
-    
+
     func presentAndRemoveMapview(_ navigationViewController: NavigationViewController) {
         present(navigationViewController, animated: true) {
             self.mapView?.removeFromSuperview()
             self.mapView = nil
         }
     }
-    
+
     func setupMapView() {
         guard self.mapView == nil else { return }
         let mapView = NavigationMapView(frame: view.bounds)
         self.mapView = mapView
-        
+
         mapView.autoresizingMask = [.flexibleWidth, .flexibleHeight]
         mapView.delegate = self
         mapView.navigationMapDelegate = self
         mapView.userTrackingMode = .follow
         let bottomPadding = (view.frame.height + view.frame.origin.y) - bottomBar.frame.origin.y
-        
+
         var topPadding: CGFloat = 0.0
         if #available(iOS 11.0, *) {
             topPadding = view.safeAreaInsets.top
         } else if let navCon = navigationController {
             topPadding = navCon.navigationBar.frame.size.height
         }
-        
+
         let subviewMask = UIEdgeInsets(top: topPadding, left: 0, bottom: bottomPadding, right: 0)
         mapView.contentInset = ViewController.mapInsets + subviewMask
-        
+
         view.insertSubview(mapView, belowSubview: bottomBar)
-        
+
         let singleTap = UILongPressGestureRecognizer(target: self, action: #selector(didLongPress(tap:)))
         mapView.gestureRecognizers?.filter({ $0 is UILongPressGestureRecognizer }).forEach(singleTap.require(toFail:))
         mapView.addGestureRecognizer(singleTap)
-    
-    }
-    
+
+    }
+
     func mapView(_ mapView: MGLMapView, didFinishLoading style: MGLStyle) {
         self.mapView?.localizeLabels()
-        
+
         if let routes = routes, let coords = currentRoute?.coordinates, let coordCounts = currentRoute?.coordinateCount {
             mapView.setVisibleCoordinateBounds(MGLPolygon(coordinates: coords, count: coordCounts).overlayBounds, animated: false)
             self.mapView?.showRoutes(routes)
@@ -386,11 +382,11 @@
     func voiceController(_ voiceController: RouteVoiceController, didInterrupt interruptedInstruction: SpokenInstruction, with interruptingInstruction: SpokenInstruction) {
         print(interruptedInstruction.text, interruptingInstruction.text)
     }
-    
+
     func voiceController(_ voiceController: RouteVoiceController, willSpeak instruction: SpokenInstruction, routeProgress: RouteProgress) -> SpokenInstruction? {
         return SpokenInstruction(distanceAlongStep: instruction.distanceAlongStep, text: "New Instruction!", ssmlText: "<speak>New Instruction!</speak>")
     }
-    
+
     // By default, the routeController will attempt to filter out bad locations.
     // If however you would like to filter these locations in,
     // you can conditionally return a Bool here according to your own heuristics.
@@ -431,7 +427,7 @@
         navigationViewController.present(confirmationController, animated: true, completion: nil)
         return false
     }
-    
+
     // Called when the user hits the exit button.
     // If implemented, you are responsible for also dismissing the UI.
     func navigationViewControllerDidCancelNavigation(_ navigationViewController: NavigationViewController) {
@@ -444,13 +440,13 @@
  */
 // MARK: CustomDayStyle
 class CustomDayStyle: DayStyle {
-    
+
     required init() {
         super.init()
         mapStyleURL = URL(string: "mapbox://styles/mapbox/satellite-streets-v9")!
         styleType = .dayStyle
     }
-    
+
     override func apply() {
         super.apply()
         BottomBannerView.appearance().backgroundColor = .orange
