--- conflicted
+++ resolved
@@ -29,12 +29,7 @@
  */
 @objc(MBSimulatedLocationManager)
 open class SimulatedLocationManager: NavigationLocationManager {
-<<<<<<< HEAD
-    fileprivate var currentDistance: CLLocationDistance = 0
-=======
     internal var currentDistance: CLLocationDistance = 0
-    fileprivate var currentLocation = CLLocation()
->>>>>>> a07e37cd
     fileprivate var currentSpeed: CLLocationSpeed = 30
     
     fileprivate var locations: [SimulatedLocation]!
