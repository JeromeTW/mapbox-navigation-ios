--- conflicted
+++ resolved
@@ -87,17 +87,6 @@
  */
 public var RouteControllerDurationRemainingWaypointArrival: TimeInterval = 3
 
-<<<<<<< HEAD
-/**
- Minimum number of consecutive incorrect course updates before rerouting occurs.
- */
-public var RouteControllerMinNumberOfInCorrectCourses: Int = 3
-
-/**
- Given a location update, the `horizontalAccuracy` is used to figure out how many consective location updates to wait before rerouting due to consecutive incorrect course updates.
- */
-public var RouteControllerIncorrectCourseMultiplier: Int = 4
-=======
 //MARK: - Route Snapping (CLLocation)
 /**
  Accepted deviation excluding horizontal accuracy before the user is considered to be off route.
@@ -113,4 +102,13 @@
  Minimum Accuracy (maximum deviation, in meters) that the route snapping engine will accept before it stops snapping.
  */
 public var RouteSnappingMinimumHorizontalAccuracy: CLLocationAccuracy = 20.0
->>>>>>> 0d76c557
+
+/**
+ Minimum number of consecutive incorrect course updates before rerouting occurs.
+ */
+public var RouteControllerMinNumberOfInCorrectCourses: Int = 3
+
+/**
+ Given a location update, the `horizontalAccuracy` is used to figure out how many consective location updates to wait before rerouting due to consecutive incorrect course updates.
+ */
+public var RouteControllerIncorrectCourseMultiplier: Int = 4