--- conflicted
+++ resolved
@@ -74,11 +74,12 @@
     func snapped(to legProgress: RouteLegProgress) -> CLLocation? {
         let coords = coordinates(for: legProgress)
         
-        guard let closest = Polyline(coords).closestCoordinate(to: coordinate) else { return nil }
-        guard let calculatedCourseForLocationOnStep = interpolatedCourse(along: coords) else { return nil }
+        let sliced = Polyline(coords).sliced(from: coordinate)
+        guard let projectedLocation = sliced.coordinateFromStart(distance: projectedDistance) else { return nil }
+        guard let calculatedCourseForLocationOnStep = interpolatedCourse(along: coords, alternateCoordinate: projectedLocation) else { return nil }
         
         let userCourse = calculatedCourseForLocationOnStep
-        let userCoordinate = closest.coordinate
+        let userCoordinate = projectedLocation
         guard let firstCoordinate = legProgress.leg.steps.first?.coordinates?.first else { return nil }
         
         guard shouldSnap(toRouteWith: calculatedCourseForLocationOnStep, distanceToFirstCoordinateOnLeg: self.coordinate.distance(to: firstCoordinate)) else { return nil }
@@ -105,21 +106,9 @@
             }
         }
         
-<<<<<<< HEAD
         if speed < RouteControllerMaximumSpeedForUsingCurrentStep {
             coordinates = stepCoordinates
         }
-=======
-        let sliced = Polyline(nearByCoordinates).sliced(from: coordinate)
-        guard let projectedLocation = sliced.coordinateFromStart(distance: projectedDistance) else { return nil }
-        guard let calculatedCourseForLocationOnStep = interpolatedCourse(along: nearByCoordinates, alternateCoordinate: projectedLocation) else { return nil }
-        
-        let userCourse = calculatedCourseForLocationOnStep
-        let userCoordinate = projectedLocation
-        guard let firstCoordinate = legProgress.leg.steps.first?.coordinates?.first else { return nil }
-        
-        guard shouldSnap(toRouteWith: calculatedCourseForLocationOnStep, distanceToFirstCoordinateOnLeg: self.coordinate.distance(to: firstCoordinate)) else { return nil }
->>>>>>> e4775887
         
         return coordinates
     }
