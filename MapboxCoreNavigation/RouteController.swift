import Foundation
import CoreLocation
import MapboxDirections
import Polyline
import MapboxMobileEvents
import Turf

/**
 Keys in the user info dictionaries of various notifications posted by instances
 of `RouteController`.
 */
public typealias RouteControllerNotificationUserInfoKey = MBRouteControllerNotificationUserInfoKey

extension Notification.Name {
    /**
     Posted when `RouteController` fails to reroute the user after the user diverges from the expected route.
     
     The user info dictionary contains the key `RouteControllerNotificationUserInfoKey.errorKey`.
     */
    public static let routeControllerDidFailToReroute = MBRouteControllerDidFailToReroute
    
    /**
     Posted after the user diverges from the expected route, just before `RouteController` attempts to calculate a new route.
     
     The user info dictionary contains the key `RouteControllerNotificationUserInfoKey.locationKey`.
     */
    public static let routeControllerWillReroute = MBRouteControllerWillReroute
    
    /**
     Posted when `RouteController` obtains a new route in response to the user diverging from a previous route.
     
     The user info dictionary contains the keys `RouteControllerNotificationUserInfoKey.locationKey` and `RouteControllerNotificationUserInfoKey.isOpportunisticKey`.
     */
    public static let routeControllerDidReroute = MBRouteControllerDidReroute
    
    /**
     Posted when `RouteController` receives a user location update representing movement along the expected route.
     
     The user info dictionary contains the keys `RouteControllerNotificationUserInfoKey.routeProgressKey` and `RouteControllerNotificationUserInfoKey.locationKey`.
     */
    public static let routeControllerProgressDidChange = MBRouteControllerProgressDidChange
    
    /**
     Posted when `RouteController` detects that the user has passed an ideal point for saying an instruction aloud.
     
     The user info dictionary contains the key `RouteControllerNotificationUserInfoKey.routeProgressKey`.
     */
    public static let routeControllerDidPassSpokenInstructionPoint = MBRouteControllerDidPassSpokenInstructionPoint
}

/**
 The `RouteControllerDelegate` class provides methods for responding to significant occasions during the user’s traversal of a route monitored by a `RouteController`.
 */
@objc(MBRouteControllerDelegate)
public protocol RouteControllerDelegate: class {
    /**
     Returns whether the route controller should be allowed to calculate a new route.
     
     If implemented, this method is called as soon as the route controller detects that the user is off the predetermined route. Implement this method to conditionally prevent rerouting. If this method returns `true`, `routeController(_:willRerouteFrom:)` will be called immediately afterwards.
     
     - parameter routeController: The route controller that has detected the need to calculate a new route.
     - parameter location: The user’s current location.
     - returns: True to allow the route controller to calculate a new route; false to keep tracking the current route.
     */
    @objc(routeController:shouldRerouteFromLocation:)
    optional func routeController(_ routeController: RouteController, shouldRerouteFrom location: CLLocation) -> Bool
    
    /**
     Called immediately before the route controller calculates a new route.
     
     This method is called after `routeController(_:shouldRerouteFrom:)` is called, simultaneously with the `RouteControllerWillReroute` notification being posted, and before `routeController(_:didRerouteAlong:)` is called.
     
     - parameter routeController: The route controller that will calculate a new route.
     - parameter location: The user’s current location.
     */
    @objc(routeController:willRerouteFromLocation:)
    optional func routeController(_ routeController: RouteController, willRerouteFrom location: CLLocation)
    
    /**
     Called when a location has been identified as unqualified to navigate on.

     See `CLLocation.isQualified` for more information about what qualifies a location.
     
     - parameter routeController: The route controller that discarded the location.
     - parameter location: The location that will be discarded.
     - return: If `true`, the location is discarded and the `RouteController` will not consider it. If `false`, the location will not be thrown out.
     */

    @objc(routeController:shouldDiscardLocation:)
    optional func routeController(_ routeController: RouteController, shouldDiscard location: CLLocation) -> Bool

    /**
     Called immediately after the route controller receives a new route.
     
     This method is called after `routeController(_:willRerouteFrom:)` and simultaneously with the `RouteControllerDidReroute` notification being posted.
     
     - parameter routeController: The route controller that has calculated a new route.
     - parameter route: The new route.
     */
    @objc(routeController:didRerouteAlongRoute:)
    optional func routeController(_ routeController: RouteController, didRerouteAlong route: Route)
    
    /**
     Called when the route controller fails to receive a new route.
     
     This method is called after `routeController(_:willRerouteFrom:)` and simultaneously with the `RouteControllerDidFailToReroute` notification being posted.
     
     - parameter routeController: The route controller that has calculated a new route.
     - parameter error: An error raised during the process of obtaining a new route.
     */
    @objc(routeController:didFailToRerouteWithError:)
    optional func routeController(_ routeController: RouteController, didFailToRerouteWith error: Error)
    
    /**
     Called when the route controller’s location manager receive a location update.
     
     These locations can be modified due to replay or simulation but they can
     also derive from regular location updates from a `CLLocationManager`.
     
     - parameter routeController: The route controller that received the new locations.
     - parameter locations: The locations that were received from the associated location manager.
     */
    @objc(routeController:didUpdateLocations:)
    optional func routeController(_ routeController: RouteController, didUpdate locations: [CLLocation])
    
    /**
     Called when the route controller arrives at a waypoint.
     
     You can implement this method to prevent the route controller from automatically advancing to the next leg. For example, you can and show an interstitial sheet upon arrival and pause navigation by returning `false`, then continue the route when the user dismisses the sheet. If this method is unimplemented, the route controller automatically advances to the next leg when arriving at a waypoint.
     
     - postcondition: If you return false, you must manually advance to the next leg: obtain the value of the `routeProgress` property, then increment the `RouteProgress.legIndex` property.
     - parameter routeController: The route controller that has arrived at a waypoint.
     - parameter waypoint: The waypoint that the controller has arrived at.
     - returns: True to advance to the next leg, if any, or false to remain on the completed leg.
     */
    @objc(routeController:didArriveAtWaypoint:)
    optional func routeController(_ routeController: RouteController, didArriveAt waypoint: Waypoint) -> Bool
    
    /**
     Called when a location is detected within a tunnel.
     
     Implement this method to enable dark mode when a commuter enters a tunnel and invoke `styleManager.resetTimeOfDayTimer()` upon exit.
     
     - parameter routeController: The route controller that detects the location within a tunnel route.
     - parameter location: The location that fails within the identified tunnel's entrance and exit route.
     */
    @objc(routeController:didEnterTunnelAt:)
    optional func routeController(_ routeController: RouteController, didEnterTunnelAt location: CLLocation?)
}

/**
 A `RouteController` tracks the user’s progress along a route, posting notifications as the user reaches significant points along the route. On every location update, the route controller evaluates the user’s location, determining whether the user remains on the route. If not, the route controller calculates a new route.
 
 `RouteController` is responsible for the core navigation logic whereas
 `NavigationViewController` is responsible for displaying a default drop-in navigation UI.
 */
@objc(MBRouteController)
open class RouteController: NSObject {
    let events = MMEEventsManager.shared()
    
    /**
     The route controller’s delegate.
     */
    @objc public weak var delegate: RouteControllerDelegate?
    
    /**
     The Directions object used to create the route.
     */
    @objc public var directions: Directions
    
    /**
     The route controller’s associated location manager.
     */
    @objc public var locationManager: NavigationLocationManager! {
        didSet {
            oldValue?.delegate = nil
            locationManager.delegate = self
        }
    }
    
    /**
     If true, location updates will be simulated when driving through tunnels or other areas where there is none or bad GPS reception.
     */
    @objc public var isDeadReckoningEnabled = false
    
    /**
     If true, the `RouteController` attempts to calculate a more optimal route for the user on an interval defined by `RouteControllerOpportunisticReroutingInterval`.
     */
    @objc public var reroutesOpportunistically = false
    
    var didFindFasterRoute = false
    
    /**
     Details about the user’s progress along the current route, leg, and step.
     */
    public var routeProgress: RouteProgress {
        willSet {
            // Save any progress completed up until now
            sessionState.totalDistanceCompleted += routeProgress.distanceTraveled
        }
        didSet {
            // if the user has already arrived and a new route has been set, restart the navigation session
            if sessionState.arrivalTimestamp != nil {
                resetSession()
            } else {
                sessionState.currentRoute = routeProgress.route
            }

            var userInfo = [RouteControllerNotificationUserInfoKey: Any]()

            if let location = locationManager.location {
                userInfo[.locationKey] = location
            }
            userInfo[.isOpportunisticKey] = didFindFasterRoute
            NotificationCenter.default.post(name: .routeControllerDidReroute, object: self, userInfo: userInfo)
        }
    }
    
    var endOfRouteStarRating: Int?
    var endOfRouteComment: String?
    
    var isRerouting = false
    var lastRerouteLocation: CLLocation?
    
    var routeTask: URLSessionDataTask?
    var lastLocationDate: Date?
    
    /// :nodoc: This is used internally when the navigation UI is being used
    public var usesDefaultUserInterface = false
    
    var sessionState: SessionState
    var outstandingFeedbackEvents = [CoreFeedbackEvent]()
    
    var hasFoundOneQualifiedLocation = false
    
    var recentDistancesFromManeuver: [CLLocationDistance] = []
    
    var previousArrivalWaypoint: Waypoint?
    
<<<<<<< HEAD
    var invalidLocationCount = 0
    
    var tunnelDistanceCovered: CLLocationDistance = 0
    
=======
    var userSnapToStepDistanceFromManeuver: CLLocationDistance?

>>>>>>> 2483d163
    /**
     Intializes a new `RouteController`.
     
     - parameter route: The route to follow.
     - parameter directions: The Directions object that created `route`.
     - parameter locationManager: The associated location manager.
     */
    @objc(initWithRoute:directions:locationManager:)
    public init(along route: Route, directions: Directions = Directions.shared, locationManager: NavigationLocationManager = NavigationLocationManager()) {
        self.sessionState = SessionState(currentRoute: route, originalRoute: route)
        self.directions = directions
        self.routeProgress = RouteProgress(route: route)
        self.locationManager = locationManager
        self.locationManager.activityType = route.routeOptions.activityType
        UIDevice.current.isBatteryMonitoringEnabled = true
        super.init()
        
        self.locationManager.delegate = self
        self.resumeNotifications()
        self.resetSession()
        
        DispatchQueue.main.async {
            self.startEvents(route: route)
        }
        
        checkForUpdates()
        
        guard let _ = Bundle.main.bundleIdentifier else { return }
        if Bundle.main.locationAlwaysUsageDescription == nil && Bundle.main.locationWhenInUseUsageDescription == nil && Bundle.main.locationAlwaysAndWhenInUseUsageDescription == nil {
            preconditionFailure("This application’s Info.plist file must include a NSLocationWhenInUseUsageDescription. See https://developer.apple.com/documentation/corelocation for more information.")
        }
    }
    
    deinit {
        suspendLocationUpdates()
        sendCancelEvent(rating: endOfRouteStarRating, comment: endOfRouteComment)
        checkAndSendOutstandingFeedbackEvents(forceAll: true)
        suspendNotifications()
        UIDevice.current.isBatteryMonitoringEnabled = false
    }
    
    func startEvents(route: Route) {
        let eventLoggingEnabled = UserDefaults.standard.bool(forKey: NavigationMetricsDebugLoggingEnabled)
        
        var mapboxAccessToken: String? = nil
        if let accessToken = route.accessToken {
            mapboxAccessToken = accessToken
        } else if let path = Bundle.main.path(forResource: "Info", ofType: "plist"),
            let dict = NSDictionary(contentsOfFile: path) as? [String: AnyObject],
            let token = dict["MGLMapboxAccessToken"] as? String {
            mapboxAccessToken = token
        }
        
        if let mapboxAccessToken = mapboxAccessToken {
            events.isDebugLoggingEnabled = eventLoggingEnabled
            events.isMetricsEnabledInSimulator = true
            events.isMetricsEnabledForInUsePermissions = true
            let userAgent = usesDefaultUserInterface ? "mapbox-navigation-ui-ios" : "mapbox-navigation-ios"
            events.initialize(withAccessToken: mapboxAccessToken, userAgentBase: userAgent, hostSDKVersion: String(describing: Bundle(for: RouteController.self).object(forInfoDictionaryKey: "CFBundleShortVersionString")!))
            events.disableLocationMetrics()
            events.sendTurnstileEvent()
        } else {
            assert(false, "`accessToken` must be set in the Info.plist as `MGLMapboxAccessToken` or the `Route` passed into the `RouteController` must have the `accessToken` property set.")
        }
    }
    
    func resumeNotifications() {
        NotificationCenter.default.addObserver(self, selector: #selector(progressDidChange(notification:)), name: .routeControllerProgressDidChange, object: self)
        NotificationCenter.default.addObserver(self, selector: #selector(didPassSpokenInstructionPoint(notification:)), name: .routeControllerDidPassSpokenInstructionPoint, object: self)
        NotificationCenter.default.addObserver(self, selector: #selector(willReroute(notification:)), name: .routeControllerWillReroute, object: self)
        NotificationCenter.default.addObserver(self, selector: #selector(didReroute(notification:)), name: .routeControllerDidReroute, object: self)
        NotificationCenter.default.addObserver(self, selector: #selector(didChangeOrientation), name: .UIDeviceOrientationDidChange, object: nil)
        NotificationCenter.default.addObserver(self, selector: #selector(didChangeApplicationState), name: .UIApplicationWillEnterForeground, object: nil)
        NotificationCenter.default.addObserver(self, selector: #selector(didChangeApplicationState), name: .UIApplicationDidEnterBackground, object: nil)
    }
    
    func suspendNotifications() {
        NotificationCenter.default.removeObserver(self)
    }
    
    @objc func didChangeOrientation() {
        if UIDevice.current.orientation.isPortrait {
            sessionState.timeSpentInLandscape += abs(sessionState.lastTimeInPortrait.timeIntervalSinceNow)
            
            sessionState.lastTimeInPortrait = Date()
        } else if UIDevice.current.orientation.isLandscape {
            sessionState.timeSpentInPortrait += abs(sessionState.lastTimeInLandscape.timeIntervalSinceNow)
            
            sessionState.lastTimeInLandscape = Date()
        }
    }
    
    @objc func didChangeApplicationState() {
        if UIApplication.shared.applicationState == .active {
            sessionState.timeSpentInForeground += abs(sessionState.lastTimeInBackground.timeIntervalSinceNow)
            
            sessionState.lastTimeInForeground = Date()
        } else if UIApplication.shared.applicationState == .background {
            sessionState.timeSpentInBackground += abs(sessionState.lastTimeInForeground.timeIntervalSinceNow)
            
            sessionState.lastTimeInBackground = Date()
        }
    }
    
    /**
     Starts monitoring the user’s location along the route.
     
     Will continue monitoring until `suspendLocationUpdates()` is called.
     */
    @objc public func resume() {
        locationManager.startUpdatingLocation()
        locationManager.startUpdatingHeading()
    }
    
    /**
     Stops monitoring the user’s location along the route.
     */
    @objc public func suspendLocationUpdates() {
        locationManager.stopUpdatingLocation()
        locationManager.stopUpdatingHeading()
    }
    
    /**
     The most recently received user location.
     
     This is a raw location received from `locationManager`. To obtain an idealized location, use the `location` property.
     */
<<<<<<< HEAD
    var rawLocation: CLLocation?
    
=======
    var rawLocation: CLLocation? {
        didSet {
            guard let coordinates = routeProgress.currentLegProgress.currentStep.coordinates, let coordinate = rawLocation?.coordinate else {
                userSnapToStepDistanceFromManeuver = nil
                return
            }
            userSnapToStepDistanceFromManeuver = Polyline(coordinates).distance(from: coordinate)
        }
    }

>>>>>>> 2483d163
    @objc public var reroutingTolerance: CLLocationDistance {
        guard let intersections = routeProgress.currentLegProgress.currentStepProgress.intersectionsIncludingUpcomingManeuverIntersection else { return RouteControllerMaximumDistanceBeforeRecalculating }
        guard let userLocation = rawLocation else { return RouteControllerMaximumDistanceBeforeRecalculating }
        
        for intersection in intersections {
            let absoluteDistanceToIntersection = userLocation.coordinate.distance(to: intersection.location)
            
            if absoluteDistanceToIntersection <= RouteControllerManeuverZoneRadius {
                return RouteControllerMaximumDistanceBeforeRecalculating / 2
            }
        }
        return RouteControllerMaximumDistanceBeforeRecalculating
    }
    
    /**
     -> THIS IS THE SNAPPED LOCATION.
     
     The most recently received user location, snapped to the route line.
     
     This property contains a `CLLocation` object located along the route line near the most recently received user location. This property is set to `nil` if the route controller is unable to snap the user’s location to the route line for some reason.
     */
    @objc public var location: CLLocation? {
        
        guard let location = rawLocation else { return nil }
        
        // check if location is bad
        // if so, find appropriate location
        
        var nearByCoordinates = routeProgress.currentLegProgress.nearbyCoordinates
        
        // If the upcoming maneuver a sharp turn, only look at the current step for snapping.
        // Otherwise, we may get false positives from nearby step coordinates
        if let upcomingStep = routeProgress.currentLegProgress.upComingStep,
            let initialHeading = upcomingStep.initialHeading,
            let finalHeading = upcomingStep.finalHeading,
            let coordinates = routeProgress.currentLegProgress.currentStep.coordinates {
            
            // The max here is 180. The closer it is to 180, the sharper the turn.
            if initialHeading.clockwiseDifference(from: finalHeading) > 180 - RouteControllerMaxManipulatedCourseAngle {
                nearByCoordinates = coordinates
            }
        }
        
<<<<<<< HEAD
        let nearByPolyline = Polyline(nearByCoordinates)
        
        guard let closest = Polyline(nearByCoordinates).closestCoordinate(to: location.coordinate) else { return nil }
        
        let slicedLineBehind = Polyline(nearByCoordinates.reversed()).sliced(from: closest.coordinate, to: nearByCoordinates.reversed().last)
        let slicedLineInFront = Polyline(nearByCoordinates).sliced(from: closest.coordinate, to: nearByCoordinates.last)
=======
        guard let closest = Polyline(nearByCoordinates).closestCoordinate(to: location.coordinate) else { return nil }
        guard let calculatedCourseForLocationOnStep = interpolatedCourse(from: location, along: nearByCoordinates) else { return nil }
        
        var userCourse = calculatedCourseForLocationOnStep
        var userCoordinate = closest.coordinate
        if !shouldSnap(location, toRouteWith: calculatedCourseForLocationOnStep) {
            userCourse = location.course
            userCoordinate = location.coordinate
        }
        
        return CLLocation(coordinate: userCoordinate, altitude: location.altitude, horizontalAccuracy: location.horizontalAccuracy, verticalAccuracy: location.verticalAccuracy, course: userCourse, speed: location.speed, timestamp: location.timestamp)
    }
    
    /**
     Given a location and a series of coordinates, compute what the course should be for a the location.
     */
    func interpolatedCourse(from location: CLLocation, along coordinates: [CLLocationCoordinate2D]) -> CLLocationDirection? {
        let nearByPolyline = Polyline(coordinates)
        
        guard let closest = nearByPolyline.closestCoordinate(to: location.coordinate) else { return nil }
        
        let slicedLineBehind = Polyline(coordinates.reversed()).sliced(from: closest.coordinate, to: coordinates.reversed().last)
        let slicedLineInFront = nearByPolyline.sliced(from: closest.coordinate, to: coordinates.last)
>>>>>>> 2483d163
        let userDistanceBuffer: CLLocationDistance = max(location.speed * RouteControllerDeadReckoningTimeInterval / 2, RouteControllerUserLocationSnappingDistance / 2)
        
        guard let pointBehind = slicedLineBehind.coordinateFromStart(distance: userDistanceBuffer) else { return nil }
        guard let pointBehindClosest = nearByPolyline.closestCoordinate(to: pointBehind) else { return nil }
        guard let pointAhead = slicedLineInFront.coordinateFromStart(distance: userDistanceBuffer) else { return nil }
        guard let pointAheadClosest = nearByPolyline.closestCoordinate(to: pointAhead) else { return nil }
        
        // Get direction of these points
        let pointBehindDirection = pointBehindClosest.coordinate.direction(to: closest.coordinate)
        let pointAheadDirection = closest.coordinate.direction(to: pointAheadClosest.coordinate)
        let wrappedPointBehind = pointBehindDirection.wrap(min: -180, max: 180)
        let wrappedPointAhead = pointAheadDirection.wrap(min: -180, max: 180)
        let wrappedCourse = location.course.wrap(min: -180, max: 180)
        let relativeAnglepointBehind = (wrappedPointBehind - wrappedCourse).wrap(min: -180, max: 180)
        let relativeAnglepointAhead = (wrappedPointAhead - wrappedCourse).wrap(min: -180, max: 180)
        
        let averageRelativeAngle: Double
        // User is at the beginning of the route, there is no closest point behind the user.
        if pointBehindClosest.distance <= 0 && pointAheadClosest.distance > 0 {
            averageRelativeAngle = relativeAnglepointAhead
            // User is at the end of the route, there is no closest point in front of the user.
        } else if pointAheadClosest.distance <= 0 && pointBehindClosest.distance > 0 {
            averageRelativeAngle = relativeAnglepointBehind
        } else {
            averageRelativeAngle = (relativeAnglepointBehind + relativeAnglepointAhead) / 2
        }
        
        return (wrappedCourse + averageRelativeAngle).wrap(min: 0, max: 360)
    }
    
    /**
     Determines if the a location is qualified enough to allow the user puck to become unsnapped.
     */
    func shouldSnap(_ location: CLLocation, toRouteWith course: CLLocationDirection) -> Bool {
        if location.course >= 0 &&
            location.speed >= RouteControllerMinimumSpeedForLocationSnapping &&
            course.differenceBetween(location.course) > RouteControllerMaxManipulatedCourseAngle &&
            location.horizontalAccuracy < 20 {
                return false
        }
        return true
    }
    
    /**
     Send feedback about the current road segment/maneuver to the Mapbox data team.
     
     You can pair this with a custom feedback UI in your app to flag problems during navigation such as road closures, incorrect instructions, etc.
     
     @param type A `FeedbackType` used to specify the type of feedback
     @param description A custom string used to describe the problem in detail.
     @return Returns a UUID string used to identify the feedback event
     
     If you provide a custom feedback UI that lets users elaborate on an issue, you should call this before you show the custom UI so the location and timestamp are more accurate.
     
     You can then call `updateFeedback(feedbackId:)` with the returned feedback ID string to attach any additional metadata to the feedback.
     */
    @objc public func recordFeedback(type: FeedbackType = .general, description: String? = nil) -> String {
        return enqueueFeedbackEvent(type: type, description: description)
    }
    
    /**
     Update the feedback event with a specific feedback ID. If you implement a custom feedback UI that lets a user elaborate on an issue, you can use this to update the metadata.
     
     Note that feedback is sent 20 seconds after being recorded, so you should promptly update the feedback metadata after the user discards any feedback UI.
     */
    @objc public func updateFeedback(feedbackId: String, type: FeedbackType, source: FeedbackSource, description: String?) {
        if let lastFeedback = outstandingFeedbackEvents.first(where: { $0.id.uuidString == feedbackId}) as? FeedbackEvent {
            lastFeedback.update(type: type, source: source, description: description)
        }
    }
    
    /**
     Discard a recorded feedback event, for example if you have a custom feedback UI and the user cancelled feedback.
     */
    @objc public func cancelFeedback(feedbackId: String) {
        if let index = outstandingFeedbackEvents.index(where: {$0.id.uuidString == feedbackId}) {
            outstandingFeedbackEvents.remove(at: index)
        }
    }
    
    /**
     Set the rating and any comment the user may have about their route. Only used when exiting navigaiton.
     */
    @objc public func setEndOfRoute(rating: Int, comment: String?) {
        endOfRouteStarRating = rating
        endOfRouteComment = comment
    }
}

extension RouteController {
    @objc func progressDidChange(notification: NSNotification) {
        if sessionState.departureTimestamp == nil {
            sessionState.departureTimestamp = Date()
            sendDepartEvent()
        }
        
        if let _ = routeProgress.route.legs.last?.destination,
            sessionState.arrivalTimestamp == nil,
            routeProgress.currentLegProgress.userHasArrivedAtWaypoint {
            sessionState.arrivalTimestamp = Date()
            sendArriveEvent()
        }
        
        checkAndSendOutstandingFeedbackEvents(forceAll: false)
    }
    
    @objc func didPassSpokenInstructionPoint(notification: NSNotification) {
        recentDistancesFromManeuver.removeAll()
    }
    
    @objc func willReroute(notification: NSNotification) {
        _ = enqueueRerouteEvent()
    }
    
    @objc func didReroute(notification: NSNotification) {
        if let didFindFasterRoute = notification.userInfo?[RouteControllerNotificationUserInfoKey.isOpportunisticKey] as? Bool, didFindFasterRoute {
            _ = enqueueFoundFasterRouteEvent()
        }
        
        if let lastReroute = outstandingFeedbackEvents.map({$0 as? RerouteEvent }).last {
            lastReroute?.update(newRoute: routeProgress.route)
        }
        
        recentDistancesFromManeuver.removeAll()
    }
}

extension RouteController: CLLocationManagerDelegate {
    
    @objc func interpolateLocation() {

        guard let location = locationManager.lastKnownLocation else { return }
        guard let coordinates = routeProgress.route.coordinates else { return }
        let polyline = Polyline(coordinates)
        
        let distance = location.speed as CLLocationDistance
        
        guard let interpolatedCoordinate = polyline.coordinateFromStart(distance: routeProgress.distanceTraveled+distance) else {
            return
        }
        
        var course = location.course
        if let upcomingCoordinate = polyline.coordinateFromStart(distance: routeProgress.distanceTraveled+(distance*2)) {
            course = interpolatedCoordinate.direction(to: upcomingCoordinate)
        }
        
        let interpolatedLocation = CLLocation(coordinate: interpolatedCoordinate,
                                              altitude: location.altitude,
                                              horizontalAccuracy: location.horizontalAccuracy,
                                              verticalAccuracy: location.verticalAccuracy,
                                              course: course,
                                              speed: location.speed,
                                              timestamp: Date())
        
        self.locationManager(self.locationManager, didUpdateLocations: [interpolatedLocation])
    }

    @objc public func locationManager(_ manager: CLLocationManager, didUpdateLocations locations: [CLLocation]) {
        
        let filteredLocations = locations.filter { $0.isQualified }
        
        if !filteredLocations.isEmpty, hasFoundOneQualifiedLocation == false {
            hasFoundOneQualifiedLocation = true
        }
        
        var potentialLocation: CLLocation?

        // `filteredLocations` contains qualified locations
        if let lastFiltered = filteredLocations.last {
            
            potentialLocation = lastFiltered
        // `filteredLocations` does not contain good locations and we have found at least one good location previously.
        } else if hasFoundOneQualifiedLocation {
            if let lastLocation = locations.last, delegate?.routeController?(self, shouldDiscard: lastLocation) ?? true {
                return
            }
        // This case handles the first location.
        // This location is not a good location, but we need the rest of the UI to update and at least show something.
        } else if let lastLocation = locations.last {
            potentialLocation = lastLocation
        }
        
        guard let location = potentialLocation else { return }
        
        self.rawLocation = location
        sessionState.pastLocations.push(location)
        
        delegate?.routeController?(self, didUpdate: [location])
        
        NSObject.cancelPreviousPerformRequests(withTarget: self, selector: #selector(interpolateLocation), object: nil)
        
        if isDeadReckoningEnabled {
            perform(#selector(interpolateLocation), with: nil, afterDelay: 1.1)
        }
        
        let polyline = Polyline(routeProgress.currentLegProgress.currentStep.coordinates!)
        let currentStepProgress = routeProgress.currentLegProgress.currentStepProgress
        let currentStep = currentStepProgress.step
        
        // Notify observers if the step’s remaining distance has changed.
        if let closestCoordinate = polyline.closestCoordinate(to: location.coordinate) {
            let remainingDistance = polyline.distance(from: closestCoordinate.coordinate)
            let distanceTraveled = currentStep.distance - remainingDistance
            currentStepProgress.distanceTraveled = distanceTraveled
            NotificationCenter.default.post(name: .routeControllerProgressDidChange, object: self, userInfo: [
                RouteControllerNotificationUserInfoKey.routeProgressKey: routeProgress,
                RouteControllerNotificationUserInfoKey.locationKey: location
                ])
        }
        
        updateDistanceToIntersection(from: location)
        updateRouteStepProgress(for: location)
        updateRouteLegProgress(for: location)
        
        if routeProgress.currentLegProgress.currentStep.containsTunnel {
            detectRouteStepInTunnel(for: location)
        }

        guard userIsOnRoute(location) || !(delegate?.routeController?(self, shouldRerouteFrom: location) ?? true) else {
            reroute(from: location)
            return
        }
        
<<<<<<< HEAD
=======
        updateSpokenInstructionProgress(for: location)

>>>>>>> 2483d163
        // Check for faster route given users current location
        guard reroutesOpportunistically else { return }
        // Only check for faster alternatives if the user has plenty of time left on the route.
        guard routeProgress.durationRemaining > 600 else { return }
        // If the user is approaching a maneuver, don't check for a faster alternatives
        guard routeProgress.currentLegProgress.currentStepProgress.durationRemaining > RouteControllerMediumAlertInterval else { return }
        checkForFasterRoute(from: location)

    }
    
    func detectRouteStepInTunnel(for location: CLLocation) {
        guard let tunnelDistance = routeProgress.currentLegProgress.currentStep.tunnelDistance, let tunnelSlice = routeProgress.currentLegProgress.currentStep.tunnelSlice else { return }
        guard let tunnelStartCoordinate = tunnelSlice.coordinates.first, let tunnelEndCoordinate = tunnelSlice.coordinates.last else { return }

        // Calculated distances from current location to tunnel entrance and exit
        let currentLocation = CLLocationCoordinate2D(latitude: location.coordinate.latitude, longitude: location.coordinate.longitude)
        let distanceToEntrance = currentLocation.distance(to: tunnelStartCoordinate)
        let distanceToExit = currentLocation.distance(to: tunnelEndCoordinate)
        
        // Identify any location that lies within the tunnel route.
        if distanceToExit <= tunnelDistance && (tunnelDistance - distanceToEntrance) > 0 {
            delegate?.routeController?(self, didEnterTunnelAt: location)
        } else {
            delegate?.routeController?(self, didEnterTunnelAt: nil)
        }
    }
    
    func updateRouteLegProgress(for location: CLLocation) {
        let currentDestination = routeProgress.currentLeg.destination
        let legDurationRemaining = routeProgress.currentLegProgress.durationRemaining
        
        if legDurationRemaining < RouteControllerDurationRemainingWaypointArrival, currentDestination != previousArrivalWaypoint {
            previousArrivalWaypoint = currentDestination
            
            routeProgress.currentLegProgress.userHasArrivedAtWaypoint = true
            let advancesToNextLeg = delegate?.routeController?(self, didArriveAt: currentDestination) ?? true
            
            if !routeProgress.isFinalLeg && advancesToNextLeg {
                routeProgress.legIndex += 1
            }
        }
    }
    
    /**
     Given a users current location, returns a Boolean whether they are currently on the route.
     
     If the user is not on the route, they should be rerouted.
     */
    @objc public func userIsOnRoute(_ location: CLLocation) -> Bool {
        
        // Find future location of user
        let metersInFrontOfUser = location.speed * RouteControllerDeadReckoningTimeInterval
        let locationInfrontOfUser = location.coordinate.coordinate(at: metersInFrontOfUser, facing: location.course)
        let newLocation = CLLocation(latitude: locationInfrontOfUser.latitude, longitude: locationInfrontOfUser.longitude)
        let radius = max(reroutingTolerance, location.horizontalAccuracy + RouteControllerUserLocationSnappingDistance)
        let isCloseToCurrentStep = newLocation.isWithin(radius, of: routeProgress.currentLegProgress.currentStep)
        
        guard !isCloseToCurrentStep else { return true }
        
        // Check to see if the user is moving away from the maneuver.
        // Here, we store an array of distances. If the current distance is greater than the last distance,
        // add it to the array. If the array grows larger than x, reroute the user.
        if let coordinates = routeProgress.currentLegProgress.currentStep.coordinates {
            let userDistanceToManeuver = Polyline(coordinates).distance(from: location.coordinate)
            
            // If the location updates have been backtracking for a certain amount of time and over a certain distance, the user most likely turned around or made a wrong turn and need a new route.
            if recentDistancesFromManeuver.count > RouteControllerMinimumNumberLocationUpdatesBackwards && recentDistancesFromManeuver.last! - recentDistancesFromManeuver.first! > RouteControllerMinimumBacktrackingDistanceForRerouting {
                return false
            }
            
            if recentDistancesFromManeuver.isEmpty {
                recentDistancesFromManeuver.append(userDistanceToManeuver)
            } else if let lastDistance = recentDistancesFromManeuver.last, userDistanceToManeuver > lastDistance {
                recentDistancesFromManeuver.append(userDistanceToManeuver)
            } else {
                // If we get a descending distance, reset the counter
                recentDistancesFromManeuver.removeAll()
            }
        }
        
        // Check and see if the user is near a future step.
        guard let nearestStep = routeProgress.currentLegProgress.closestStep(to: location.coordinate),
            nearestStep.index != routeProgress.currentLegProgress.stepIndex else {
            return false
        }
        
        if nearestStep.distance < radius {
            advanceStepIndex(to: nearestStep.index)
            return true
        }
        
        return false
    }
    
    func checkForFasterRoute(from location: CLLocation) {
        guard let currentUpcomingManeuver = routeProgress.currentLegProgress.upComingStep else { return }
        
        guard let lastLocationDate = lastLocationDate else {
            self.lastLocationDate = location.timestamp
            return
        }
        
        // Only check every so often for a faster route.
        guard location.timestamp.timeIntervalSince(lastLocationDate) >= RouteControllerOpportunisticReroutingInterval else { return }
        let durationRemaining = routeProgress.durationRemaining
        
        getDirections(from: location) { [weak self] (route, error) in
            guard let strongSelf = self else { return }
            guard let route = route else { return }
            strongSelf.lastLocationDate = nil
            
            if let firstLeg = route.legs.first, let firstStep = firstLeg.steps.first,
                firstStep.expectedTravelTime >= RouteControllerMediumAlertInterval,
                currentUpcomingManeuver == firstLeg.steps[1],
                route.expectedTravelTime <= 0.9 * durationRemaining {
                strongSelf.didFindFasterRoute = true
                // If the upcoming maneuver in the new route is the same as the current upcoming maneuver, don't announce it
                strongSelf.routeProgress = RouteProgress(route: route, legIndex: 0, spokenInstructionIndex: strongSelf.routeProgress.currentLegProgress.currentStepProgress.spokenInstructionIndex)
                strongSelf.delegate?.routeController?(strongSelf, didRerouteAlong: route)
                strongSelf.didReroute(notification: NSNotification(name: .routeControllerDidReroute, object: nil, userInfo: [
                    RouteControllerNotificationUserInfoKey.isOpportunisticKey: true
                ]))
                strongSelf.didFindFasterRoute = false
            }
        }
    }
    
    func reroute(from location: CLLocation) {
        if let lastRerouteLocation = lastRerouteLocation {
            guard location.distance(from: lastRerouteLocation) >= RouteControllerMaximumDistanceBeforeRecalculating else {
                return
            }
        }
        
        if isRerouting {
            return
        }
        
        isRerouting = true
        
        delegate?.routeController?(self, willRerouteFrom: location)
        NotificationCenter.default.post(name: .routeControllerWillReroute, object: self, userInfo: [
            RouteControllerNotificationUserInfoKey.locationKey: location
        ])

        self.lastRerouteLocation = location
        
        getDirections(from: location) { [weak self] (route, error) in
            guard let strongSelf = self else {
                return
            }
            
            if let error = error {
                strongSelf.delegate?.routeController?(strongSelf, didFailToRerouteWith: error)
                NotificationCenter.default.post(name: .routeControllerDidFailToReroute, object: self, userInfo: [
                    RouteControllerNotificationUserInfoKey.routingErrorKey: error
                ])
            }
            
            guard let route = route else { return }
            
            strongSelf.routeProgress = RouteProgress(route: route, legIndex: 0)
            strongSelf.routeProgress.currentLegProgress.stepIndex = 0
            strongSelf.delegate?.routeController?(strongSelf, didRerouteAlong: route)
        }
    }
    
    func checkForUpdates() {
        #if TARGET_IPHONE_SIMULATOR
            guard let version = Bundle(for: RouteController.self).object(forInfoDictionaryKey: "CFBundleShortVersionString") else { return }
            let latestVersion = String(describing: version)
            _ = URLSession.shared.dataTask(with: URL(string: "https://www.mapbox.com/mapbox-navigation-ios/latest_version")!, completionHandler: { (data, response, error) in
                if let _ = error { return }
                guard let httpResponse = response as? HTTPURLResponse, httpResponse.statusCode == 200 else { return }
                
                guard let data = data, let currentVersion = String(data: data, encoding: .utf8)?.trimmingCharacters(in: .newlines) else { return }
                
                if latestVersion != currentVersion {
                    let updateString = NSLocalizedString("UPDATE_AVAILABLE", bundle: .mapboxCoreNavigation, value: "Mapbox Navigation SDK for iOS version %@ is now available.", comment: "Inform developer an update is available")
                    print(String.localizedStringWithFormat(updateString, latestVersion), "https://github.com/mapbox/mapbox-navigation-ios/releases/tag/v\(latestVersion)")
                }
            }).resume()
        #endif
    }
    
    func getDirections(from location: CLLocation, completion: @escaping (_ route: Route?, _ error: Error?)->Void) {
        routeTask?.cancel()
        
        let options = routeProgress.route.routeOptions
        options.waypoints = [Waypoint(coordinate: location.coordinate)] + routeProgress.remainingWaypoints
        if let firstWaypoint = options.waypoints.first, location.course >= 0 {
            firstWaypoint.heading = location.course
            firstWaypoint.headingAccuracy = 90
        }
        
        self.lastRerouteLocation = location
        
        if let accessToken = routeProgress.route.accessToken, let apiEndpoint = routeProgress.route.apiEndpoint, let host = apiEndpoint.host {
            directions = Directions(accessToken: accessToken, host: host)
        }
        
        routeTask = directions.calculate(options) { [weak self] (waypoints, routes, error) in
            defer {
                self?.isRerouting = false
            }
            if let error = error {
                return completion(nil, error)
            }
            
            guard let routes = routes else {
                return completion(nil, nil)
            }
            
            if let route = self?.mostSimilarRoute(in: routes) {
                return completion(route, error)
            } else if let route = routes.first {
                return completion(route, error)
            } else {
                return completion(nil, nil)
            }
        }
    }
    
    func mostSimilarRoute(in routes: [Route]) -> Route? {
        return routes.min { (left, right) -> Bool in
            let leftDistance = left.description.minimumEditDistance(to: routeProgress.route.description)
            let rightDistance = right.description.minimumEditDistance(to: routeProgress.route.description)
            return leftDistance < rightDistance
        }
    }
    
    func updateDistanceToIntersection(from location: CLLocation) {
        guard var intersections = routeProgress.currentLegProgress.currentStepProgress.step.intersections else { return }
        let currentStepProgress = routeProgress.currentLegProgress.currentStepProgress
        
        // The intersections array does not include the upcoming maneuver intersection.
        if let upcomingStep = routeProgress.currentLegProgress.upComingStep, let upcomingIntersection = upcomingStep.intersections, let firstUpcomingIntersection = upcomingIntersection.first {
            intersections += [firstUpcomingIntersection]
        }
        
        routeProgress.currentLegProgress.currentStepProgress.intersectionsIncludingUpcomingManeuverIntersection = intersections
        
        if let upcomingIntersection = routeProgress.currentLegProgress.currentStepProgress.upcomingIntersection {
            routeProgress.currentLegProgress.currentStepProgress.userDistanceToUpcomingIntersection = Polyline(currentStepProgress.step.coordinates!).distance(from: location.coordinate, to: upcomingIntersection.location)
        }
    }
    
    func updateRouteStepProgress(for location: CLLocation) {

        guard routeProgress.currentLegProgress.remainingSteps.count > 0 else { return }
        
        guard let userSnapToStepDistanceFromManeuver = userSnapToStepDistanceFromManeuver else { return }
        var courseMatchesManeuverFinalHeading = false
        
        // Bearings need to normalized so when the `finalHeading` is 359 and the user heading is 1,
        // we count this as within the `RouteControllerMaximumAllowedDegreeOffsetForTurnCompletion`
        if let upcomingStep = routeProgress.currentLegProgress.upComingStep, let finalHeading = upcomingStep.finalHeading, let initialHeading = upcomingStep.initialHeading {
            let initialHeadingNormalized = initialHeading.wrap(min: 0, max: 360)
            let finalHeadingNormalized = finalHeading.wrap(min: 0, max: 360)
            let userHeadingNormalized = location.course.wrap(min: 0, max: 360)
            let expectedTurningAngle = initialHeadingNormalized.differenceBetween(finalHeadingNormalized)
            
            // If the upcoming maneuver is fairly straight,
            // do not check if the user is within x degrees of the exit heading.
            // For ramps, their current heading will very close to the exit heading.
            // We need to wait until their moving away from the maneuver location instead.
            // We can do this by looking at their snapped distance from the maneuver.
            // Once this distance is zero, they are at more moving away from the maneuver location
            if expectedTurningAngle <= RouteControllerMaximumAllowedDegreeOffsetForTurnCompletion {
                courseMatchesManeuverFinalHeading = userSnapToStepDistanceFromManeuver == 0
            } else {
                courseMatchesManeuverFinalHeading = finalHeadingNormalized.differenceBetween(userHeadingNormalized) <= RouteControllerMaximumAllowedDegreeOffsetForTurnCompletion
            }
        }
        
        let step = routeProgress.currentLegProgress.upComingStep?.maneuverLocation ?? routeProgress.currentLegProgress.currentStep.maneuverLocation
        let userAbsoluteDistance = step.distance(to: location.coordinate)
        let lastKnownUserAbsoluteDistance = routeProgress.currentLegProgress.currentStepProgress.userDistanceToManeuverLocation
        
        if userSnapToStepDistanceFromManeuver <= RouteControllerManeuverZoneRadius &&
            (courseMatchesManeuverFinalHeading || (userAbsoluteDistance > lastKnownUserAbsoluteDistance && lastKnownUserAbsoluteDistance > RouteControllerManeuverZoneRadius)) {
            advanceStepIndex()
        }
        
        routeProgress.currentLegProgress.currentStepProgress.userDistanceToManeuverLocation = userAbsoluteDistance
    }
    
    func updateSpokenInstructionProgress(for location: CLLocation) {
        guard let userSnapToStepDistanceFromManeuver = userSnapToStepDistanceFromManeuver else { return }
        guard let spokenInstructions = routeProgress.currentLegProgress.currentStepProgress.remainingSpokenInstructions else { return }
        
        for voiceInstruction in spokenInstructions {
            if userSnapToStepDistanceFromManeuver <= voiceInstruction.distanceAlongStep {
                
                NotificationCenter.default.post(name: .routeControllerDidPassSpokenInstructionPoint, object: self, userInfo: [
                    RouteControllerNotificationUserInfoKey.routeProgressKey: routeProgress
                ])

                routeProgress.currentLegProgress.currentStepProgress.spokenInstructionIndex += 1
                return
            }
        }
    }
    
    func advanceStepIndex(to: Array<RouteStep>.Index? = nil) {
        if let forcedStepIndex = to {
            guard forcedStepIndex < routeProgress.currentLeg.steps.count else { return }
            routeProgress.currentLegProgress.stepIndex = forcedStepIndex
        } else {
            routeProgress.currentLegProgress.stepIndex += 1
        }
    }
}

struct SessionState {
    let identifier = UUID()
    var departureTimestamp: Date?
    var arrivalTimestamp: Date?
    
    var totalDistanceCompleted: CLLocationDistance = 0
    
    var numberOfReroutes = 0
    var lastRerouteDate: Date?
    
    var currentRoute: Route
    var originalRoute: Route
    
    var timeSpentInPortrait: TimeInterval = 0
    var timeSpentInLandscape: TimeInterval = 0
    
    var lastTimeInLandscape = Date()
    var lastTimeInPortrait = Date()
    
    var timeSpentInForeground: TimeInterval = 0
    var timeSpentInBackground: TimeInterval = 0
    
    var lastTimeInForeground = Date()
    var lastTimeInBackground = Date()
    
    var pastLocations = FixedLengthQueue<CLLocation>(length: 40)
    
    init(currentRoute: Route, originalRoute: Route) {
        self.currentRoute = currentRoute
        self.originalRoute = originalRoute
    }
}

// MARK: - Telemetry
extension RouteController {
    // MARK: Sending events
    func sendDepartEvent() {
        events.enqueueEvent(withName: MMEEventTypeNavigationDepart, attributes: events.navigationDepartEvent(routeController: self))
        events.flush()
    }
    
    func sendArriveEvent() {
        events.enqueueEvent(withName: MMEEventTypeNavigationArrive, attributes: events.navigationArriveEvent(routeController: self))
        events.flush()
    }
    
    open func sendCancelEvent(rating: Int? = nil, comment: String? = nil) {
        let attributes = events.navigationCancelEvent(routeController: self, rating: rating, comment: comment)
        events.enqueueEvent(withName: MMEEventTypeNavigationCancel, attributes: attributes)
        events.flush()
    }
    
    func sendFeedbackEvent(event: CoreFeedbackEvent) {
        // remove from outstanding event queue
        if let index = outstandingFeedbackEvents.index(of: event) {
            outstandingFeedbackEvents.remove(at: index)
        }
        
        let eventName = event.eventDictionary["event"] as! String
        let eventDictionary = events.navigationFeedbackEventWithLocationsAdded(event: event, routeController: self)
        
        events.enqueueEvent(withName: eventName, attributes: eventDictionary)
        events.flush()
    }
    
    // MARK: Enqueue feedback
    
    func enqueueFeedbackEvent(type: FeedbackType, description: String?) -> String {
        let eventDictionary = events.navigationFeedbackEvent(routeController: self, type: type, description: description)
        let event = FeedbackEvent(timestamp: Date(), eventDictionary: eventDictionary)
        
        outstandingFeedbackEvents.append(event)
        
        return event.id.uuidString
    }
    
    func enqueueRerouteEvent() -> String {
        let timestamp = Date()
        let eventDictionary = events.navigationRerouteEvent(routeController: self)
        
        sessionState.lastRerouteDate = timestamp
        sessionState.numberOfReroutes += 1
        
        let event = RerouteEvent(timestamp: Date(), eventDictionary: eventDictionary)
        
        outstandingFeedbackEvents.append(event)
        
        return event.id.uuidString
    }
    
    func enqueueFoundFasterRouteEvent() -> String {
        let timestamp = Date()
        let eventDictionary = events.navigationRerouteEvent(routeController: self, eventType: FasterRouteFoundEvent)
        
        sessionState.lastRerouteDate = timestamp
        
        let event = RerouteEvent(timestamp: Date(), eventDictionary: eventDictionary)
        
        outstandingFeedbackEvents.append(event)
        
        return event.id.uuidString
    }
    
    func checkAndSendOutstandingFeedbackEvents(forceAll: Bool) {
        let now = Date()
        let eventsToPush = forceAll ? outstandingFeedbackEvents : outstandingFeedbackEvents.filter {
            now.timeIntervalSince($0.timestamp) > SecondsBeforeCollectionAfterFeedbackEvent
        }
        for event in eventsToPush {
            sendFeedbackEvent(event: event)
        }
    }
    
    func resetSession() {
        sessionState = SessionState(currentRoute: routeProgress.route, originalRoute: routeProgress.route)
    }
}
<|MERGE_RESOLUTION|>--- conflicted
+++ resolved
@@ -236,16 +236,9 @@
     var recentDistancesFromManeuver: [CLLocationDistance] = []
     
     var previousArrivalWaypoint: Waypoint?
-    
-<<<<<<< HEAD
-    var invalidLocationCount = 0
-    
-    var tunnelDistanceCovered: CLLocationDistance = 0
-    
-=======
+
     var userSnapToStepDistanceFromManeuver: CLLocationDistance?
 
->>>>>>> 2483d163
     /**
      Intializes a new `RouteController`.
      
@@ -373,10 +366,6 @@
      
      This is a raw location received from `locationManager`. To obtain an idealized location, use the `location` property.
      */
-<<<<<<< HEAD
-    var rawLocation: CLLocation?
-    
-=======
     var rawLocation: CLLocation? {
         didSet {
             guard let coordinates = routeProgress.currentLegProgress.currentStep.coordinates, let coordinate = rawLocation?.coordinate else {
@@ -387,7 +376,6 @@
         }
     }
 
->>>>>>> 2483d163
     @objc public var reroutingTolerance: CLLocationDistance {
         guard let intersections = routeProgress.currentLegProgress.currentStepProgress.intersectionsIncludingUpcomingManeuverIntersection else { return RouteControllerMaximumDistanceBeforeRecalculating }
         guard let userLocation = rawLocation else { return RouteControllerMaximumDistanceBeforeRecalculating }
@@ -430,15 +418,7 @@
                 nearByCoordinates = coordinates
             }
         }
-        
-<<<<<<< HEAD
-        let nearByPolyline = Polyline(nearByCoordinates)
-        
-        guard let closest = Polyline(nearByCoordinates).closestCoordinate(to: location.coordinate) else { return nil }
-        
-        let slicedLineBehind = Polyline(nearByCoordinates.reversed()).sliced(from: closest.coordinate, to: nearByCoordinates.reversed().last)
-        let slicedLineInFront = Polyline(nearByCoordinates).sliced(from: closest.coordinate, to: nearByCoordinates.last)
-=======
+
         guard let closest = Polyline(nearByCoordinates).closestCoordinate(to: location.coordinate) else { return nil }
         guard let calculatedCourseForLocationOnStep = interpolatedCourse(from: location, along: nearByCoordinates) else { return nil }
         
@@ -462,7 +442,6 @@
         
         let slicedLineBehind = Polyline(coordinates.reversed()).sliced(from: closest.coordinate, to: coordinates.reversed().last)
         let slicedLineInFront = nearByPolyline.sliced(from: closest.coordinate, to: coordinates.last)
->>>>>>> 2483d163
         let userDistanceBuffer: CLLocationDistance = max(location.speed * RouteControllerDeadReckoningTimeInterval / 2, RouteControllerUserLocationSnappingDistance / 2)
         
         guard let pointBehind = slicedLineBehind.coordinateFromStart(distance: userDistanceBuffer) else { return nil }
@@ -685,12 +664,9 @@
             reroute(from: location)
             return
         }
-        
-<<<<<<< HEAD
-=======
+
         updateSpokenInstructionProgress(for: location)
 
->>>>>>> 2483d163
         // Check for faster route given users current location
         guard reroutesOpportunistically else { return }
         // Only check for faster alternatives if the user has plenty of time left on the route.
