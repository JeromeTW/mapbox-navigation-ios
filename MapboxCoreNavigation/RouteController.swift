--- conflicted
+++ resolved
@@ -696,21 +696,10 @@
         }
         let durationRemaining = routeProgress.durationRemaining
 
-<<<<<<< HEAD
         getDirections(from: location) { [weak self] (routes, error) in
             guard let strongSelf = self else { return }
             guard let route = routes?.first else { return }
-=======
-        getDirections(from: location) { [weak self] (route, error) in
-            guard let strongSelf = self else {
-                return
-            }
-
-            guard let route = route else {
-                return
-            }
-
->>>>>>> c1318954
+
             strongSelf.lastLocationDate = nil
 
             guard let firstLeg = route.legs.first, let firstStep = firstLeg.steps.first else {
@@ -792,9 +781,6 @@
         #endif
     }
 
-<<<<<<< HEAD
-    func getDirections(from location: CLLocation, completion: @escaping (_ routes: [Route]?, _ error: Error?)->Void) {
-=======
     private func checkForLocationUsageDescription() {
         guard let _ = Bundle.main.bundleIdentifier else {
             return
@@ -804,8 +790,7 @@
         }
     }
 
-    func getDirections(from location: CLLocation, completion: @escaping (_ route: Route?, _ error: Error?)->Void) {
->>>>>>> c1318954
+    func getDirections(from location: CLLocation, completion: @escaping (_ routes: [Route]?, _ error: Error?) -> Void) {
         routeTask?.cancel()
 
         let options = routeProgress.route.routeOptions
@@ -840,15 +825,9 @@
             }
         }
     }
-<<<<<<< HEAD
-    
+
     func mostSimilarRoute(in routes: [Route]) -> [Route]? {
         return routes.sorted { (left, right) -> Bool in
-=======
-
-    func mostSimilarRoute(in routes: [Route]) -> Route? {
-        return routes.min { (left, right) -> Bool in
->>>>>>> c1318954
             let leftDistance = left.description.minimumEditDistance(to: routeProgress.route.description)
             let rightDistance = right.description.minimumEditDistance(to: routeProgress.route.description)
             return leftDistance < rightDistance
