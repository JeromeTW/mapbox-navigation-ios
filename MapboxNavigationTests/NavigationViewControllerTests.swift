--- conflicted
+++ resolved
@@ -12,23 +12,12 @@
     var customRoadName = [CLLocationCoordinate2D: String?]()
     
     var updatedStyleNumberOfTimes = 0
-<<<<<<< HEAD
     lazy var dependencies: (navigationViewController: NavigationViewController, navigationService: NavigationService, startLocation: CLLocation, poi: [CLLocation], endLocation: CLLocation, voice: RouteVoiceController) = {
 
         let fakeVoice: RouteVoiceController = FakeVoiceController()
         let fakeDirections = Directions(accessToken: "garbage", host: nil)
-        let fakeService = MapboxNavigationService(route: initialRoute, directions: fakeDirections, locationSource: NavigationLocationManagerFake(), simulating: .never)
+        let fakeService = MapboxNavigationService(route: initialRoute, directions: fakeDirections, locationSource: NavigationLocationManagerFake(), eventsManagerType: TestNavigationEventsManager.self, simulating: .never)
         let navigationViewController = NavigationViewController(for: initialRoute, navigationService: fakeService, voiceController: fakeVoice)
-=======
-    
-    lazy var dependencies: (navigationViewController: NavigationViewController, startLocation: CLLocation, poi: [CLLocation], endLocation: CLLocation, voice: RouteVoiceController) = {
-       
-        let voice = FakeVoiceController()
-        let nav = NavigationViewController(for: initialRoute,
-                                           directions: Directions(accessToken: "garbage", host: nil),
-                                           voiceController: voice,
-                                           eventsManager: TestNavigationEventsManager())
->>>>>>> 4484d5b9
         
         navigationViewController.delegate = self
         
@@ -100,13 +89,8 @@
     }
     
     func testNavigationShouldNotCallStyleManagerDidRefreshAppearanceMoreThanOnceWithOneStyle() {
-<<<<<<< HEAD
         let navigationViewController = NavigationViewController(for: initialRoute, styles: [DayStyle()], voiceController: FakeVoiceController())
         let service = dependencies.navigationService
-=======
-        let navigationViewController = NavigationViewController(for: initialRoute, styles: [DayStyle()], voiceController: FakeVoiceController(), eventsManager: TestNavigationEventsManager())
-        let routeController = navigationViewController.routeController!
->>>>>>> 4484d5b9
         navigationViewController.styleManager.delegate = self
         
         let someLocation = dependencies.poi.first!
@@ -121,13 +105,8 @@
     
     // If tunnel flags are enabled and we need to switch styles, we should not force refresh the map style because we have only 1 style.
     func testNavigationShouldNotCallStyleManagerDidRefreshAppearanceWhenOnlyOneStyle() {
-<<<<<<< HEAD
         let navigationViewController = NavigationViewController(for: initialRoute, styles: [NightStyle()], voiceController: FakeVoiceController())
         let service = dependencies.navigationService
-=======
-        let navigationViewController = NavigationViewController(for: initialRoute, styles: [NightStyle()], voiceController: FakeVoiceController(), eventsManager: TestNavigationEventsManager())
-        let routeController = navigationViewController.routeController!
->>>>>>> 4484d5b9
         navigationViewController.styleManager.delegate = self
         
         let someLocation = dependencies.poi.first!
@@ -141,13 +120,8 @@
     }
     
     func testNavigationShouldNotCallStyleManagerDidRefreshAppearanceMoreThanOnceWithTwoStyles() {
-<<<<<<< HEAD
         let navigationViewController = NavigationViewController(for: initialRoute, styles: [DayStyle(), NightStyle()], voiceController: FakeVoiceController())
         let service = dependencies.navigationService
-=======
-        let navigationViewController = NavigationViewController(for: initialRoute, styles: [DayStyle(), NightStyle()], voiceController: FakeVoiceController(), eventsManager: TestNavigationEventsManager())
-        let routeController = navigationViewController.routeController!
->>>>>>> 4484d5b9
         navigationViewController.styleManager.delegate = self
         
         let someLocation = dependencies.poi.first!
@@ -175,34 +149,20 @@
         service.locationManager!(service.locationManager, didUpdateLocations: [turkStreetLocation])
         
         let wayNameView = (navigationViewController.mapViewController?.navigationView.wayNameView)!
-<<<<<<< HEAD
         guard let currentRoadName = wayNameView.text else {
             XCTFail("UI Failed to consume progress update. The chain from location update -> progress update generation -> progress update consumption is broken somewhere.")
             return
         }
-        XCTAssertEqual(currentRoadName, roadName, "Expected: \(roadName); Actual: \(currentRoadName)")
-=======
-        let currentRoadName = wayNameView.text
-        XCTAssertEqual(currentRoadName, roadName, "Expected: \(roadName); Actual: \(String(describing: currentRoadName))")
->>>>>>> 4484d5b9
+        XCTAssertEqual(currentRoadName, roadName, "Expected: \(roadName); Actual: \(String(describing:currentRoadName))")
         XCTAssertTrue(wayNameView.isHidden, "WayNameView should be hidden.")
     }
     
     func testNavigationViewControllerDelegateRoadNameAtLocationUmimplemented() {
         
         let navigationViewController = dependencies.navigationViewController
-<<<<<<< HEAD
         UIApplication.shared.delegate!.window!!.addSubview(navigationViewController.view)
         
         let service = dependencies.navigationService
-=======
-        
-        // We break the communication between CLLocation and MBRouteController
-        // Intent: Prevent the routecontroller from being fed real location updates
-        navigationViewController.routeController.locationManager.delegate = nil
-
-        let routeController = navigationViewController.routeController!
->>>>>>> 4484d5b9
         
         // Identify a location without a custom road name.
         let fultonStreetLocation = dependencies.poi[2]
@@ -300,22 +260,13 @@
                   navigationService: NavigationService? = nil,
                   styleLoaded: XCTestExpectation) {
         styleLoadedExpectation = styleLoaded
-<<<<<<< HEAD
         super.init(for: route, styles: styles, navigationService: navigationService, voiceController: FakeVoiceController())
     }
     
     required init(for route: Route, styles: [Style]?, navigationService: NavigationService?, voiceController: RouteVoiceController?) {
         fatalError("This initalizer is not supported in this testing subclass.")
-=======
-        super.init(for: route, directions: directions,styles: styles, locationManager: locationManager, voiceController: FakeVoiceController(), eventsManager: TestNavigationEventsManager())
-    }
-    
-@objc(initWithRoute:directions:styles:routeController:locationManager:voiceController:eventsManager:)
-    required init(for route: Route, directions: Directions, styles: [Style]?, routeController: RouteController?, locationManager: NavigationLocationManager?, voiceController: RouteVoiceController?, eventsManager: EventsManager?) {
-    fatalError("init(for:directions:styles:routeController:locationManager:voiceController:eventsManager:) is not supported in this testing subclass.")
->>>>>>> 4484d5b9
-    }
-
+    }
+    
     func mapView(_ mapView: MGLMapView, didFinishLoading style: MGLStyle) {
         styleLoadedExpectation.fulfill()
     }
@@ -338,7 +289,10 @@
     override func speak(_ instruction: SpokenInstruction) {
         //no-op
     }
-<<<<<<< HEAD
+    
+    override func pauseSpeechAndPlayReroutingDing(notification: NSNotification) {
+        //no-op
+    }
 }
 
 class NavigationLocationManagerFake: NavigationLocationManager {
@@ -348,10 +302,5 @@
     }
     override func startUpdatingHeading() {
         return
-=======
-    
-    override func pauseSpeechAndPlayReroutingDing(notification: NSNotification) {
-        //no-op
->>>>>>> 4484d5b9
     }
 }