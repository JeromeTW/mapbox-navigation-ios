--- conflicted
+++ resolved
@@ -12,32 +12,18 @@
     var customRoadName = [CLLocationCoordinate2D: String?]()
     
     var updatedStyleNumberOfTimes = 0
-<<<<<<< HEAD
-    lazy var dependencies: (navigationViewController: NavigationViewController, navigationService: NavigationService, startLocation: CLLocation, poi: [CLLocation], endLocation: CLLocation) = {
-       
+    lazy var dependencies: (navigationViewController: NavigationViewController, navigationService: NavigationService, startLocation: CLLocation, poi: [CLLocation], endLocation: CLLocation, voice: RouteVoiceController) = {
+
+        let fakeVoice: RouteVoiceController = FakeVoiceController()
         let fakeDirections = Directions(accessToken: "garbage", host: nil)
         let fakeService = MapboxNavigationService(route: initialRoute, directions: fakeDirections, locationSource: NavigationLocationManagerFake(), simulating: .never)
-        let navigationViewController = NavigationViewController(for: initialRoute, navigationService: fakeService)
-=======
-    
-    lazy var dependencies: (navigationViewController: NavigationViewController, startLocation: CLLocation, poi: [CLLocation], endLocation: CLLocation, voice: RouteVoiceController) = {
-       
-        let voice = FakeVoiceController()
-        let nav = NavigationViewController(for: initialRoute,
-                                           directions: Directions(accessToken: "garbage", host: nil),
-                                           voiceController: voice)
->>>>>>> 9d936dc5
-        
-        nav.delegate = self
-        
-<<<<<<< HEAD
+        let navigationViewController = NavigationViewController(for: initialRoute, navigationService: fakeService, voiceController: fakeVoice)
+        
+        navigationViewController.delegate = self
+        
         let navigationService = navigationViewController.navigationService!
         let router = navigationService.router!
         let firstCoord      = router.routeProgress.currentLegProgress.nearbyCoordinates.first!
-=======
-        let routeController = nav.routeController!
-        let firstCoord      = routeController.routeProgress.currentLegProgress.nearbyCoordinates.first!
->>>>>>> 9d936dc5
         let firstLocation   = location(at: firstCoord)
         
         var poi = [CLLocation]()
@@ -52,11 +38,7 @@
         let lastCoord    = router.routeProgress.currentLegProgress.remainingSteps.last!.coordinates!.first!
         let lastLocation = location(at: lastCoord)
         
-<<<<<<< HEAD
-        return (navigationViewController: navigationViewController, navigationService: navigationService, startLocation: firstLocation, poi: poi, endLocation: lastLocation)
-=======
-        return (navigationViewController: nav, startLocation: firstLocation, poi: poi, endLocation: lastLocation, voice: voice)
->>>>>>> 9d936dc5
+        return (navigationViewController: navigationViewController, navigationService: navigationService, startLocation: firstLocation, poi: poi, endLocation: lastLocation, voice: fakeVoice)
     }()
     
     lazy var initialRoute: Route = {
@@ -107,13 +89,8 @@
     }
     
     func testNavigationShouldNotCallStyleManagerDidRefreshAppearanceMoreThanOnceWithOneStyle() {
-<<<<<<< HEAD
-        let navigationViewController = NavigationViewController(for: initialRoute, styles: [DayStyle()])
-        let service = dependencies.navigationService
-=======
         let navigationViewController = NavigationViewController(for: initialRoute, styles: [DayStyle()], voiceController: FakeVoiceController())
-        let routeController = navigationViewController.routeController!
->>>>>>> 9d936dc5
+        let service = dependencies.navigationService
         navigationViewController.styleManager.delegate = self
         
         let someLocation = dependencies.poi.first!
@@ -128,13 +105,8 @@
     
     // If tunnel flags are enabled and we need to switch styles, we should not force refresh the map style because we have only 1 style.
     func testNavigationShouldNotCallStyleManagerDidRefreshAppearanceWhenOnlyOneStyle() {
-<<<<<<< HEAD
-        let navigationViewController = NavigationViewController(for: initialRoute, styles: [NightStyle()])
-        let service = dependencies.navigationService
-=======
         let navigationViewController = NavigationViewController(for: initialRoute, styles: [NightStyle()], voiceController: FakeVoiceController())
-        let routeController = navigationViewController.routeController!
->>>>>>> 9d936dc5
+        let service = dependencies.navigationService
         navigationViewController.styleManager.delegate = self
         
         let someLocation = dependencies.poi.first!
@@ -148,13 +120,8 @@
     }
     
     func testNavigationShouldNotCallStyleManagerDidRefreshAppearanceMoreThanOnceWithTwoStyles() {
-<<<<<<< HEAD
-        let navigationViewController = NavigationViewController(for: initialRoute, styles: [DayStyle(), NightStyle()])
-        let service = dependencies.navigationService
-=======
         let navigationViewController = NavigationViewController(for: initialRoute, styles: [DayStyle(), NightStyle()], voiceController: FakeVoiceController())
-        let routeController = navigationViewController.routeController!
->>>>>>> 9d936dc5
+        let service = dependencies.navigationService
         navigationViewController.styleManager.delegate = self
         
         let someLocation = dependencies.poi.first!
@@ -192,7 +159,6 @@
     
     func testNavigationViewControllerDelegateRoadNameAtLocationUmimplemented() {
         
-//        let navigationViewController = NavigationViewController(for: initialRoute, directions: Directions(accessToken: "garbage"), locationManager: NavigationLocationManagerFake())
         let navigationViewController = dependencies.navigationViewController
         UIApplication.shared.delegate!.window!!.addSubview(navigationViewController.view)
         
@@ -290,17 +256,10 @@
                   navigationService: NavigationService? = nil,
                   styleLoaded: XCTestExpectation) {
         styleLoadedExpectation = styleLoaded
-<<<<<<< HEAD
-        super.init(for: route, styles: styles, navigationService: navigationService)
-    }
-    
-    required init(for route: Route, styles: [Style]?, navigationService: NavigationService?) {
-=======
-        super.init(for: route, directions: directions,styles: styles, locationManager: locationManager, voiceController: FakeVoiceController())
-    }
-    
-    required init(for route: Route, directions: Directions, styles: [Style]?, locationManager: NavigationLocationManager?, voiceController: RouteVoiceController?) {
->>>>>>> 9d936dc5
+        super.init(for: route, styles: styles, navigationService: navigationService, voiceController: FakeVoiceController())
+    }
+    
+    required init(for route: Route, styles: [Style]?, navigationService: NavigationService?, voiceController: RouteVoiceController?) {
         fatalError("This initalizer is not supported in this testing subclass.")
     }
     
@@ -320,7 +279,13 @@
     }
 }
 
-<<<<<<< HEAD
+
+class FakeVoiceController: RouteVoiceController {
+    override func speak(_ instruction: SpokenInstruction) {
+        //no-op
+    }
+}
+
 class NavigationLocationManagerFake: NavigationLocationManager {
     //Short-circut message that turns-on location updates.
     override func startUpdatingLocation() {
@@ -328,11 +293,5 @@
     }
     override func startUpdatingHeading() {
         return
-=======
-
-class FakeVoiceController: RouteVoiceController {
-    override func speak(_ instruction: SpokenInstruction) {
-        //no-op
->>>>>>> 9d936dc5
     }
 }