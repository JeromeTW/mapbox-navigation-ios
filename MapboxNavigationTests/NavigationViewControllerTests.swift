--- conflicted
+++ resolved
@@ -43,13 +43,9 @@
         let jsonRoute = (response["routes"] as! [AnyObject]).first as! [String: Any]
         let waypoint1 = Waypoint(coordinate: CLLocationCoordinate2D(latitude: 37.795042, longitude: -122.413165))
         let waypoint2 = Waypoint(coordinate: CLLocationCoordinate2D(latitude: 37.7727, longitude: -122.433378))
-<<<<<<< HEAD
         let options   = NavigationRouteOptions(waypoints: [waypoint1, waypoint2])
         options.shapeFormat = .polyline
         let route     = Route(json: jsonRoute, waypoints: [waypoint1, waypoint2], options: options)
-=======
-        let route     = Route(json: jsonRoute, waypoints: [waypoint1, waypoint2], options: NavigationRouteOptions(waypoints: [waypoint1, waypoint2]))
->>>>>>> 5d746e13
         
         route.accessToken = "foo"
         
@@ -60,13 +56,9 @@
         let jsonRoute = (otherResponse["routes"] as! [AnyObject]).first as! [String: Any]
         let waypoint1 = Waypoint(coordinate: CLLocationCoordinate2D(latitude: 38.901166, longitude: -77.036548))
         let waypoint2 = Waypoint(coordinate: CLLocationCoordinate2D(latitude: 38.900206, longitude: -77.033792))
-<<<<<<< HEAD
         let options = NavigationRouteOptions(waypoints: [waypoint1, waypoint2])
         options.shapeFormat = .geoJSON
         let route     = Route(json: jsonRoute, waypoints: [waypoint1, waypoint2], options: options)
-=======
-        let route     = Route(json: jsonRoute, waypoints: [waypoint1, waypoint2], options: NavigationRouteOptions(waypoints: [waypoint1, waypoint2]))
->>>>>>> 5d746e13
         
         route.accessToken = "bar"
         
